--- conflicted
+++ resolved
@@ -2,17 +2,13 @@
 
 All notable changes to this project will be documented in this file. See [standard-version](https://github.com/conventional-changelog/standard-version) for commit guidelines.
 
-<<<<<<< HEAD
 ## [1.156.0](https://github.com/awslabs/aws-solutions-constructs/compare/v2.7.0...v1.156.0) (2022-05-13)
-
 
 ### Features
 
 * Upgraded all patterns to CDK v1.156.0
 * Pinned @types/prettier to 2.6.0 in core
 
-=======
->>>>>>> d920b191
 ## [1.155.0](https://github.com/awslabs/aws-solutions-constructs/compare/v2.7.0...v1.155.0) (2022-05-13)
 
 * Upgraded all patterns to CDK v1.155.0
