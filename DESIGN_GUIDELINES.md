# Design Guidelines

# Solutions Constructs Design Guidelines

One of the Solutions Constructs tenets states:

> **Constructs are Consistent** - once customers are familiar with the use of Constructs, they can adopt additional constructs easily. Customers familiar with using the CDK can easily adopt Constructs.

This document defines the ways in which Constructs are consistent. These rules have emerged as we built the original Solutions Constructs, and not every Solutions Construct adheres to every rule. We will go back and refactor non-compliant constructs over time, as we can do so without making breaking changes. When proposing a Solutions Construct, use this document to drive your design.

## Overall Guidelines

**Constructs Can Be Self Contained**

While passing an existing resource to Construct is essential to the ability to link Constructs together, it should never be required. If your Construct requires the client to create a resource to pass in as an argument to the constructor then you have probably not defined your Construct correctly or what you are designing is not a good fit for the Solutions Constructs library.

**Constructs should be decomposed to their smallest architecture**

To make a Construct as flexible as possible, it should perform a single architectural task. For instance, a consistent Solutions Construct would not combine an Event rule with a Lambda function with an DynamoDB table because that would not be a single architectural task. These three services would be used to create 2 Solutions Constructs, an Event Rules with a Lambda function, and a Lambda function with a DynamoDB table. A client could use these constructs to perform the original task, but other constructs could use either construct in completely different workloads. While this rule often means a Construct deploys 2 services, there may be situations where the smallest architectural task requires 3 or more services.

**Use CDK definitions to define a service or resource**

The construct should not create new classes or interfaces to describe services or resources. Although the new class may seem simpler now, as new capabilities are added to the construct the new class will acquire new properties – the ultimate result would be something equivalent to the CDK definition, but not compatible. The CDK definitions are well thought out and interact predictably with other CDK constructs, use them. If you want a client the ability to specify a few attributes of a ConstructProps without specifying every required value, then make the type of that attribute ConstructProps | any. This pattern exists several places in the Solutions Constructs library.

Another practice that this rule prohibits is putting specific attributes of sub resources in your Solutions Constructs Props object. For instance - if your VPC needs an Internet Gateway, then the client should send VPC Props that create the Internet Gateway, don't create a property at in your Construct Props object of InternetGateway: true.

**The client should have the option (but not requirement) to provide any props used within the construct**

When you supply a CDK defined props object to any CDK constructor within your construct (L1 or L2), your construct should be able to generate all the default values required to create that L1 or L2 construct. Alternatively, the client should be able to override any or all of those default props values to completely customize the construct.

There are exceptions to this rule. The Lambda Function L2 construct, for instance, cannot specify a default value for the Lambda code – the client must provide this. Also, at times the workings of the construct require specific props values to work. In this situation, those values will override user provided values. In general, the props values sent to a CDK constructor are generated like this:

```
let actualProps = overrideProps(defaultProps, userProvidedProps);
actualProps = overrideProps(actualProps, constructRequiredProps)
```

Construct required props should be minimized and listed in the README.md file for the Construct.
There is a possibility that the client could specify some props values that are incompatible with default props values.  That is the responsibility of the client – if they choose to not use the default implementation then they take responsibility for the configuration they specify.

**The Minimal Deployable Pattern Definition should be minimal**

While a client should have great flexibility to fully specify how a Construct is deployed, the minimal deployment should consist of a single new statement. At times things like table schema might require some additional code – but if your minimal deployable solution is more than a couple lines long or requires creating one or more services first then your construct is outside the patterns for the library.

**No Business Logic**

The Construct should be restricted to deploying infrastructure. In general this means no schema and no code (eg – no implemented Lambda functions). We don’t rule out the idea that some future use case will require a Lambda function to accomplish an architectural need, but we have not seen that yet. Avoid including coded Lambda functions in your construct unless you’ve talked to us in advance to avoid disappointment.

**Favor L2 CDK Constructs over L1**

L1 CDK constructs are merely thin code wrappers over the raw CloudFormation definitions – they bring little if any additional value to the table. L2 CDK constructs provide additional functionality, security and interoperability. Whenever possible, Solutions Constructs interfaces should speak in terms of L2 CDK constructs. If your definition includes L1 constructs it may not be rejected, but you will be asked to explain the reasons requiring their use. 

## VPCs

Clients may choose to deploy their architectures for any number of reasons. VPC capability should be added to constructs when traffic within the construct can be restricted within a VPC. For instance, for the construct aws-lambda-sqs, traffic from the lambda function can be configured to use an ENI in a VPC, and an Interface Endpoint for SQS can accept those calls within that VPC - so the traffic stays within the VPC. Conversely, aws-sqs-lambda cannot be configured within a VPC because the traffic consists of Lambda polling SQS and invoking the Lambda function synchronously, none of which can be configured within a VPC (although calls between AWS resources stay on the AWS backbone and do not hit the open web).

## Naming

The name of a Solutions Construct is composed by concatenating the names of the individual services or resources configured by the construct. When it is obvious what resource is being deployed by the service, use just the service name, such as SQS, SNS, DynamoDB, etc. When just the service name is ambiguous, append the specific resource type to the service name, such as SagemakerEndpoint (also do this for a different flavor of an already deployed service, such as DynamoDBStream).

For the service name, separate the all lower-case service names by dashes and preface the whole name with “aws-“. For Example:

&emsp; &emsp; &emsp;aws-s3-lambda
&emsp; &emsp; &emsp;aws-apigateway-sagemakerendpoint

For the Typescript class name, use Pascal casing and concatenate the names separated by “To”. For Example:

&emsp; &emsp; &emsp;S3ToLambda
&emsp; &emsp; &emsp;ApigatewayToSagemakerendpoint

Once again, these rules became clear as we wrote all of the existing constructs and not all of the early constructs comply with these rules.

# Service Usage in Constructs
It's important for consistency that services are implemented consistently across Solutions Constructs – that clients specify the same properties for a Lambda function in aws-s3-lambda and aws-sqs-lambda. This section specifies the require attributes on your Construct Props interface for each service currently in the library, as well as the reasons behind any exceptions. We are unlikely to approve a construct with additional attributes, although we may if the proposed new attribute is appropriate for us to implement across all constructs using that service.

If you are creating a construct that uses a service for the first time, defining the appropriate interface is a key step and we will work with you.

This version of the document also lists what Constructs currently violate these standards and whether making the object compliant would be a breaking change.

Existing Inconsistencies would not be published, that’s for our internal use – only the Required Properties and Attributes on Props would be published as requirements (along with specific notes).
 

## API Gateway
**Required Attributes on Props**

| Name| Type | Description | Notes |
| --- | --- | --- | --- |
| apiGatewayProps| [`api.RestApiProps`](https://docs.aws.amazon.com/cdk/api/v2/docs/aws-cdk-lib.aws_apigateway.RestApiProps.html)|Optional user-provided props to override the default props for the API Gateway.|aws-cloudfront-apigateway is an exception (Covered below). ||
| allow*Name*Operation/*Name*OperationTemplate| `boolean`| Whether to deploy API Gateway Method for *Name* operation on *Target*.|Required in pairs for integration with DDB and SQS. |
| logGroupProps? | [`logs.LogGroupProps`](https://docs.aws.amazon.com/cdk/api/v2/docs/aws-cdk-lib.aws_logs.LogGroupProps.html)|User provided props to override the default props for for the CloudWatchLogs LogGroup.| |

**Required Construct Properties**

| Name    | Type   | Description | Notes    |
| --- | --- | --- | ---|
| apiGateway	| [`api.RestApi`](https://docs.aws.amazon.com/cdk/api/v2/docs/aws-cdk-lib.aws_apigateway.RestApi.html)|Returns an instance of the api.RestApi created by the construct.| |
|apiGatewayCloudwatchRole	|[`iam.Role`](https://docs.aws.amazon.com/cdk/api/v2/docs/aws-cdk-lib.aws_iam.Role.html)|Returns an instance of the iam.Role created by the construct for API Gateway for CloudWatch access.| |
| apiGatewayLogGroup	|[`logs.LogGroup`](https://docs.aws.amazon.com/cdk/api/v2/docs/aws-cdk-lib.aws_logs.LogGroup.html)|Returns an instance of the LogGroup created by the construct for API Gateway access logging to CloudWatch.|
| apiGatewayRole| [`iam.Role`](https://docs.aws.amazon.com/cdk/api/v2/docs/aws-cdk-lib.aws_iam.Role.html)|Returns an instance of the iam.Role created by the construct for API Gateway.| |

## Application Load Balancer
**Required Attributes on Props**

| Name    | Type  | Description | Notes    |
| --- | --- | --- | --- |
| loadBalancerProps?| [`elasticloadbalancingv2.ApplicationLoadBalancer`](https://docs.aws.amazon.com/cdk/api/v2/docs/aws-cdk-lib.aws_elasticloadbalancingv2.ApplicationLoadBalancer.html)	| Optional custom properties for a new loadBalancer. Providing both this and existingLoadBalancer is an error. This cannot specify a VPC, it will use the VPC in existingVpc or the VPC created by the construct. |
| existingLoadBalancerObj? | [`elasticloadbalancingv2.ApplicationLoadBalancer`](https://docs.aws.amazon.com/cdk/api/v2/docs/aws-cdk-lib.aws_elasticloadbalancingv2.ApplicationLoadBalancer.html)  | Existing Application Load Balancer to incorporate into the construct architecture. Providing both this and loadBalancerProps is an error. The VPC containing this loadBalancer must match the VPC provided in existingVpc. |
| listenerProps? | [`elasticloadbalancingv2.ApplicationListenerProps`](https://docs.aws.amazon.com/cdk/api/v2/docs/aws-cdk-lib.aws_elasticloadbalancingv2.ApplicationListenerProps.html)  | Props to define the listener. Must be provided when adding the listener to an ALB (eg - when creating the alb), may not be provided when adding a second target to an already established listener. When provided, must include either a certificate or protocol: HTTP. |
| targetProps? | [`elasticloadbalancingv2.ApplicationTargetGroupProps`](https://docs.aws.amazon.com/cdk/api/v2/docs/aws-cdk-lib.aws_elasticloadbalancingv2.ApplicationTargetGroupProps.html) | Optional custom properties for a new target group. While this is a standard attribute of props for ALB constructs, there are few pertinent properties for a Lambda target. |
| ruleProps? | [`elasticloadbalancingv2.AddRuleProps`](https://docs.aws.amazon.com/cdk/api/v2/docs/aws-cdk-lib.aws_elasticloadbalancingv2.AddRuleProps.html) | Rules for directing traffic to the target being created. May not be specified for the first listener added to an ALB, and must be specified for the second target added to a listener. Add a second target by instantiating this construct a second time and providing the existingAlb from the first instantiation. |
| logAlbAccessLogs? | `boolean` | Whether to turn on Access Logs for the Application Load Balancer. Uses an S3 bucket with associated storage costs.Enabling Access Logging is a best practice. Defaults to `true`. |
| albLoggingBucketProps? | [`s3.BucketProps`](https://docs.aws.amazon.com/cdk/api/v2/docs/aws-cdk-lib.aws_s3.BucketProps.html) | Optional properties to customize the bucket used to store the ALB Access Logs. Supplying this and setting logAccessLogs to false is an error. Default to none. |
| publicApi | `boolean` | Whether the construct is deploying a private or public API. This has implications for the VPC and ALB. |

**Required Construct Properties**

| Name    | Type     | Description | Notes    |
| --- | --- | --- | --- |
| loadBalancer | [elasticloadbalancingv2.ApplicationLoadBalancer](https://docs.aws.amazon.com/cdk/api/v2/docs/aws-cdk-lib.aws_elasticloadbalancingv2.ApplicationLoadBalancer.html) | The Load Balancer used by the construct (whether created by the construct or provided by the client). |
|vpc | [ec2.IVpc](https://docs.aws.amazon.com/cdk/api/v2/docs/aws-cdk-lib.aws_ec2.IVpc.html)| The VPC used by the construct (whether created by the construct or provided by the client). |
| listener? | [elasticloadbalancingv2.ApplicationListener](https://docs.aws.amazon.com/cdk/api/v2/docs/aws-cdk-lib.aws_elasticloadbalancingv2.ApplicationListener.html)|  The listener used by this pattern. | Required only if the pattern requires a listener (eg - This is not set by aws-route53-alb). |

## CloudFront
**Required Attributes on Props**

| Name    | Type   | Description | Notes    |
| --- | --- | --- | --- |
| cloudFrontDistributionProps?	| [`cloudfront.DistributionProps \| any`](https://docs.aws.amazon.com/cdk/api/v2/docs/aws-cdk-lib.aws_cloudfront.DistributionProps.html)|Optional user provided props to override the default props for CloudFront Distribution.| |
| insertHttpSecurityHeaders?|`boolean`|Optional user provided props to turn on/off the automatic injection of best practice HTTP security headers in all responses from CloudFront|
| cloudFrontLoggingBucketProps?|[`s3.BucketProps`](https://docs.aws.amazon.com/cdk/api/v2/docs/aws-cdk-lib.aws_s3.BucketProps.html)|Optional user provided props to override the default props for the CloudFront Logging Bucket.|

**Required Construct Properties**

| Name    | Type | Description | Notes |
| --- | --- | --- | --- |
| cloudFrontLoggingBucket?|[`s3.Bucket`](https://docs.aws.amazon.com/cdk/api/latest/docs/aws-s3-readme.html)|Returns an instance of the logging bucket for CloudFront Distribution.|
| cloudFrontWebDistribution|[`cloudfront.Distribution`](https://docs.aws.amazon.com/cdk/api/v2/docs/aws-cdk-lib.aws_cloudfront.Distribution.html)|Returns an instance of cloudfront.Distribution created by the construct.| |
| cloudFrontFunction?|[`cloudfront.Function`](https://docs.aws.amazon.com/cdk/api/v2/docs/aws-cdk-lib.aws_cloudfront.Function.html)|Returns an instance of the Cloudfront function created by the pattern.| |

## DynamoDB
**Required Attributes on Props**

| Name    | Type  | Description | Notes    |
| --- | --- | --- | --- |
| dynamoTableProps?	| [`dynamodb.TableProps`](https://docs.aws.amazon.com/cdk/api/v2/docs/aws-cdk-lib.aws_dynamodb.TableProps.html)|Optional user provided props to override the default props for DynamoDB Table.|
|existingTableInterface?|[`dynamodb.ITable`](https://docs.aws.amazon.com/cdk/api/v2/docs/aws-cdk-lib.aws_dynamodb.ITable.html)|Existing instance of DynamoDB table object or interface, providing both this and `dynamoTableProps` will cause an error.| Use this instead of `existingTableObj` to support a table object or interface.|
| existingTableObj?	| [`dynamodb.Table`](https://docs.aws.amazon.com/cdk/api/v2/docs/aws-cdk-lib.aws_dynamodb.Table.html)|Existing instance of DynamoDB table object, providing both this and `dynamoTableProps` will cause an error.| This attribute is deprecated, please use `existingTableInterface`.|
| tablePermissions?	|`string`|Optional table permissions to grant to the Lambda function. One of the following may be specified: `All`, `Read`, `ReadWrite`, `Write`.| Required only where DynamoDB is a data store being accessed by the construct.|
| dynamoEventSourceProps?| [`aws-lambda-event-sources.DynamoEventSourceProps`](https://docs.aws.amazon.com/cdk/api/v2/docs/aws-cdk-lib.aws_lambda_event_sources.DynamoEventSourceProps.html)| Optional user provided props to override the default props for DynamoDB Event Source. | Required only where DynamoDB is invoking other services (DynamoDB Streams). |

**Required Construct Properties**

| Name    | Type | Description | Notes    |
| --- | --- | --- | --- |
|dynamoTableInterface|[`dynamodb.ITable`](https://docs.aws.amazon.com/cdk/api/v2/docs/aws-cdk-lib.aws_dynamodb.ITable.html)|Returns an instance of `dynamodb.ITable` created by the construct.|
|dynamoTable?|[`dynamodb.Table`](https://docs.aws.amazon.com/cdk/api/v2/docs/aws-cdk-lib.aws_dynamodb.Table.html)|Returns an instance of `dynamodb.Table` created by the construct. IMPORTANT: If existingTableInterface was provided in Pattern Construct Props, this property will be `undefined`.|

## ElasticSearch
**Required Attributes on Props**

| Name    | Type | Description | Notes    |
| --- | --- | --- | --- |
| esDomainProps?| [`elasticsearch.CfnDomainProps`](https://docs.aws.amazon.com/cdk/api/v2/docs/aws-cdk-lib.aws_elasticsearch.CfnDomainProps.html)|Optional user provided props to override the default props for the Elasticsearch Service.|
| domainName | `string`	| Domain name for the Cognito and the Elasticsearch Service. |


**Required Construct Properties**

| Name    | Type | Description | Notes    |
| --- | --- | --- | --- |
| elasticsearchDomain |[`elasticsearch.CfnDomain`](https://docs.aws.amazon.com/cdk/api/v2/docs/aws-cdk-lib.aws_elasticsearch.CfnDomain.html)|Returns an instance of `elasticsearch.CfnDomain` created by the construct.|
| elasticsearchDomainRole |[`iam.Role`](https://docs.aws.amazon.com/cdk/api/v2/docs/aws-cdk-lib.aws_iam.Role.html)|Returns an instance of `iam.Role` created by the construct for `elasticsearch.CfnDomain`.|

## EventBridge
**Required Attributes on Props**

| Name    | Type | Description | Notes    |
| --- | --- | --- | --- |
| eventRuleProps | [`events.RuleProps`](https://docs.aws.amazon.com/cdk/api/v2/docs/aws-cdk-lib.aws_events.RuleProps.html)|User provided eventRuleProps to override the defaults. |
| existingEventBusInterface? | [`events.IEventBus`](https://docs.aws.amazon.com/cdk/api/v2/docs/aws-cdk-lib.aws_events.IEventBus.html)| Optional user-provided custom EventBus for construct to use. Providing both this and `eventBusProps` results an error.|
| eventBusProps?	| [`events.EventBusProps`](https://docs.aws.amazon.com/cdk/api/v2/docs/aws-cdk-lib.aws_events.EventBusProps.html)|Optional user-provided properties to override the default properties when creating a custom EventBus. Setting this value to `{}` will create a custom EventBus using all default properties. If neither this nor `existingEventBusInterface` is provided the construct will use the `default` EventBus. Providing both this and `existingEventBusInterface` results an error.|

**Required Construct Properties**

| Name    | Type | Description | Notes    |
| --- | --- | --- | --- |
| eventsRule | [`events.Rule`](https://docs.aws.amazon.com/cdk/api/v2/docs/aws-cdk-lib.aws_events.Rule.html)|Returns an instance of `events.Rule` created by the construct. Only exposed when EventBridge is the soure of events, not exposed when other services (Lambda, Fargate) are triggering events. |
| eventBus?	| [`events.IEventBus`](https://docs.aws.amazon.com/cdk/api/v2/docs/aws-cdk-lib.aws_events.IEventBus.html)|Returns the instance of `events.IEventBus` used by the construct| Required only for non-default Event Buses.|

## Fargate
**Required Attributes on Props**
| **Name**                           | **Type**                                                                                                                              |                                                                                                                                                                  **Description**                                                                                                                                                                  | **Notes** |
| :--------------------------------- | :------------------------------------------------------------------------------------------------------------------------------------ | ------------------------------------------------------------------------------------------------------------------------------------------------------------------------------------------------------------------------------------------------------------------------------------------------------------------------------------------------- | --------- |
| clusterProps?                      | [ecs.ClusterProps](https://docs.aws.amazon.com/cdk/api/v2/docs/aws-cdk-lib.aws_ecs.ClusterProps.html)                                    | Optional properties to create a new ECS cluster. To provide an existing cluster, use the cluster attribute of fargateServiceProps.                                                                                                                                                                                                                |           |
| ecrRepositoryArn?                  | string                                                                                                                                | The arn of an ECR Repository containing the image to use to generate the containers. Either this or the image property of containerDefinitionProps must be provided. format: arn:aws:ecr:*region*:*account number*:repository/*Repository Name*                                                                                                   |           |
| ecrImageVersion?                   | string                                                                                                                                | The version of the image to use from the repository. Defaults to 'Latest'                                                                                                                                                                                                                                                                         |           |
| containerDefinitionProps?          | [ecs.ContainerDefinitionProps \| any](https://docs.aws.amazon.com/cdk/api/v2/docs/aws-cdk-lib.aws_ecs.ContainerDefinitionProps.html)     | Optional props to define the container created for the Fargate Service (defaults found in fargate-defaults.ts)                                                                                                                                                                                                                                    |           |
| fargateTaskDefinitionProps?        | [ecs.FargateTaskDefinitionProps \| any](https://docs.aws.amazon.com/cdk/api/v2/docs/aws-cdk-lib.aws_ecs.FargateTaskDefinitionProps.html) | Optional props to define the Fargate Task Definition for this construct  (defaults found in fargate-defaults.ts)                                                                                                                                                                                                                                  |           |
| fargateServiceProps?               | [ecs.FargateServiceProps \| any](https://docs.aws.amazon.com/cdk/api/v2/docs/aws-cdk-lib.aws_ecs.FargateServiceProps.html)               | Optional values to override default Fargate Task definition properties (fargate-defaults.ts). The construct will default to launching the service is the most isolated subnets available (precedence: Isolated, Private and Public). Override those and other defaults here.                                                                      |           |
| existingFargateServiceObject?      | [ecs.FargateService](https://docs.aws.amazon.com/cdk/api/v2/docs/aws-cdk-lib.aws_ecs.FargateService.html)                                | A Fargate Service already instantiated (probably by another Solutions Construct). If this is specified, then no props defining a new service can be provided, including: ecrImageVersion, containerDefinitionProps, fargateTaskDefinitionProps, ecrRepositoryArn, fargateServiceProps, clusterProps |           |
| existingContainerDefinitionObject? | [ecs.ContainerDefinition](https://docs.aws.amazon.com/cdk/api/v2/docs/aws-cdk-lib.aws_ecs.ContainerDefinition.html)                      | A container definition already instantiated as part of a Fargate service. This must be the container in the existingFargateServiceObject                                                                                                                                                                                                          |           |

**Required Construct Properties**
| **Name**  | **Type**                                                                                                         |                                                         **Description**                                                          | **Notes** |
| :-------- | :--------------------------------------------------------------------------------------------------------------- | -------------------------------------------------------------------------------------------------------------------------------- | --------- |
| service   | [ecs.FargateService](https://docs.aws.amazon.com/cdk/api/v2/docs/aws-cdk-lib.aws_ecs.FargateService.html)           | The AWS Fargate service used by this construct (whether created by this construct or passed to this construct at initialization) |           |
| container | [ecs.ContainerDefinition](https://docs.aws.amazon.com/cdk/api/v2/docs/aws-cdk-lib.aws_ecs.ContainerDefinition.html) | The container associated with the AWS Fargate service in the service property.                                                   |           |

## Firehose
**Required Attributes on Props**

| Name    | Type | Description | Notes    |
| --- | --- | --- | --- |
| kinesisFirehoseProps?	| [`kinesis.StreamProps`](https://docs.aws.amazon.com/cdk/api/v2/docs/aws-cdk-lib.aws_kinesis.StreamProps.html)|Optional user-provided props to override the default props for the Kinesis stream. ||

**Required Construct Properties**

| Name    | Type | Description | Notes    |
| --- | --- | --- | --- |
| kinesisFirehose|[`kinesisfirehose.CfnDeliveryStream`](https://docs.aws.amazon.com/cdk/api/v2/docs/aws-cdk-lib.aws_kinesisfirehose.CfnDeliveryStream.html)|Returns an instance of `kinesisfirehose.CfnDeliveryStream` created by the construct.|
| kinesisFirehoseRole| [`iam.Role`](https://docs.aws.amazon.com/cdk/api/v2/docs/aws-cdk-lib.aws_iam.Role.html)|Returns an instance of the `iam.Role` created by the construct for Kinesis Data Firehose delivery stream.|
| kinesisFirehoseLogGroup| [`logs.LogGroup`](https://docs.aws.amazon.com/cdk/api/v2/docs/aws-cdk-lib.aws_logs.LogGroup.html)|Returns an instance of the `logs.LogGroup` created by the construct for Kinesis Data Firehose delivery stream.|

## IoT
**Required Attributes on Props**

| Name    | Type     | Description | Notes    |
| --- | --- | --- | --- |
| iotEndpoint	| `string`|The AWS IoT endpoint subdomain to integrate the API Gateway with (e.g a1234567890123-ats).	| Required only when IoT is *downstream* (e.g. – aws-apigateway-iot). |
| iotTopicRuleProps	| [`iot.CfnTopicRuleProps`](https://docs.aws.amazon.com/cdk/api/v2/docs/aws-cdk-lib.aws_iot.CfnTopicRuleProps.html)|User provided CfnTopicRuleProps to override the defaults.| Required only when iot is *upstream* (eg – aws-iot-lambda). |

**Required Construct Properties**

| Name    | Type | Description | Notes    |
| --- | --- | --- | --- |
| iotActionsRole | [`iam.Role`](https://docs.aws.amazon.com/cdk/api/v2/docs/aws-cdk-lib.aws_iam.Role.html)|Returns an instance of the `iam.Role` created by the construct for IoT Rule.| Required when IoT is upstream. |
| iotTopicRule | [`iot.CfnTopicRule`](https://docs.aws.amazon.com/cdk/api/v2/docs/aws-cdk-lib.aws_iot.CfnTopicRule.html)|Returns an instance of `iot.CfnTopicRule` created by the construct. | Required when IoT is upstream.|

## Kinesis Streams
**Required Attributes on Props**

| Name    | Type  | Description | Notes    |
| --- | --- | --- | --- |
| existingStreamObj?|[`kinesis.Stream`](https://docs.aws.amazon.com/cdk/api/v2/docs/aws-cdk-lib.aws_kinesis.Stream.html)|Existing instance of Kinesis Stream, providing both this and `kinesisStreamProps` will cause an error.|
| kinesisStreamProps?| [`kinesis.StreamProps`](https://docs.aws.amazon.com/cdk/api/v2/docs/aws-cdk-lib.aws_kinesis.StreamProps.html)|Optional user-provided props to override the default props for the Kinesis stream.||
|createCloudWatchAlarms|`boolean`|Whether to create recommended CloudWatch alarms for Kinesis Data Stream. Defaults to `true`. |

**Required Construct Properties**

| Name    | Type | Description | Notes    |
| --- | --- | --- | --- |
| kinesisStream	| [`kinesis.Stream`](https://docs.aws.amazon.com/cdk/api/v2/docs/aws-cdk-lib.aws_kinesis.Stream.html)|Returns an instance of the Kinesis stream created or used by the pattern.|
| kinesisStreamRole	| [`iam.Role`](https://docs.aws.amazon.com/cdk/api/v2/docs/aws-cdk-lib.aws_iam.Role.html)|Returns an instance of the iam.Role created by the construct for Kinesis stream	| Required only when Kinesis is upstream (because then the role is important to the construct). |

## Lambda
**Required Attributes on Props**

| Name    | Type     | Description | Notes    |
| --- | --- | --- | --- |
| existingLambdaObj?	|[`lambda.Function`](https://docs.aws.amazon.com/cdk/api/v2/docs/aws-cdk-lib.aws_lambda.Function.html)|Existing instance of Lambda Function object, providing both this and `lambdaFunctionProps` will cause an error.||
| lambdaFunctionProps?	|[`lambda.FunctionProps`](https://docs.aws.amazon.com/cdk/api/v2/docs/aws-cdk-lib.aws_lambda.FunctionProps.html)|Optional user provided props to override the default props for the Lambda function.||

**Required Construct Properties**

| Name    | Type     |  Description | Notes    |
| --- | --- | --- | --- |
| lambdaFunction	|[`lambda.Function`](https://docs.aws.amazon.com/cdk/api/v2/docs/aws-cdk-lib.aws_lambda.Function.html)|Returns an instance of the Lambda function used in the pattern.|

## Route53
**Required Attributes on Props**

| Name    | Type     |   Description | Notes    |
| --- | --- | --- | --- |
| privateHostedZoneProps? | [route53.PrivateHostedZoneProps](https://docs.aws.amazon.com/cdk/api/v2/docs/aws-cdk-lib.aws_route53.PrivateHostedZoneProps.html) | Optional custom properties for a new Private Hosted Zone. Cannot be specified for a public API. Cannot specify a VPC, it will use the VPC in existingVpc or the VPC created by the construct. Providing both this and existingHostedZoneInterface is an error. |
| existingHostedZoneInterface? | [route53.IHostedZone](https://docs.aws.amazon.com/cdk/api/v2/docs/aws-cdk-lib.aws_route53.IHostedZone.html) | Existing Public or Private Hosted Zone (type must match publicApi setting). Specifying both this and privateHostedZoneProps is an error. If this is a Private Hosted Zone, the associated VPC must be provided as the existingVpc property |
| publicApi | `boolean` | Whether the construct is deploying a private or public API. This has implications for the Hosted Zone, VPC and ALB. |

**Required Construct Properties**

| Name    | Type     |  Description | Notes    |
| --- | --- | --- | --- |
| hostedZone | [route53.IHostedZone](https://docs.aws.amazon.com/cdk/api/v2/docs/aws-cdk-lib.aws_route53.IHostedZone.html) | The hosted zone used by the construct (whether created by the construct or provided by the client). |

## S3
**Required Attributes on Props**

| Name    | Type     | Description | Notes    |
| --- | --- | --- | --- |
| existingBucketInterface? | [`s3.IBucket`](https://docs.aws.amazon.com/cdk/api/v2/docs/aws-cdk-lib.aws_s3.IBucket.html)|Existing S3 Bucket interface. Providing this property and `bucketProps` results in an error. | Use this instead of `existingBucketObj` to support a table object or interface.|
| existingBucketObj? | [`s3.Bucket`](https://docs.aws.amazon.com/cdk/api/v2/docs/aws-cdk-lib.aws_s3.Bucket.html)|Existing instance of S3 Bucket object. If this is provided, then also providing bucketProps is an error. | Deprecated, please use `existingBucketInterface`.|
| bucketProps? | [`s3.BucketProps`](https://docs.aws.amazon.com/cdk/api/v2/docs/aws-cdk-lib.aws_s3.BucketProps.html)|Optional user provided props to override the default props for the S3 Bucket. |
| s3EventTypes?	| [`s3.EventType[]`](https://docs.aws.amazon.com/cdk/api/v2/docs/aws-cdk-lib.aws_s3.EventType.html)|The S3 event types that will trigger the notification. Defaults to `s3.EventType.OBJECT_CREATED`	| Required only when construct responds to S3 events. |
| s3EventFilters?	| [`s3.NotificationKeyFilter[]`](https://docs.aws.amazon.com/cdk/api/v2/docs/aws-cdk-lib.aws_s3.NotificationKeyFilter.html)|S3 object key filter rules to determine which objects trigger this event. If not specified, no filter rules will be applied.|Required only when construct responds to S3 events. |
|loggingBucketProps?|[`s3.BucketProps`](https://docs.aws.amazon.com/cdk/api/v2/docs/aws-cdk-lib.aws_s3.BucketProps.html)|Optional user provided props to override the default props for the S3 Logging Bucket.|
| logS3AccessLogs? | `boolean`| Whether to turn on Access Logs for the S3 bucket with the associated storage costs. Enabling Access Logging is a best practice.|

**Required Construct Properties**

| Name    | Type     |  Description | Notes    |
| --- | --- | --- | --- |
| s3Bucket?	|[`s3.Bucket`](https://docs.aws.amazon.com/cdk/api/v2/docs/aws-cdk-lib.aws_s3.Bucket.html)	| If the construct created a new bucket. If an existing bucket interface was submitted, this is `undefined`. |
| s3BucketInterface |[`s3.IBucket`](https://docs.aws.amazon.com/cdk/api/v2/docs/aws-cdk-lib.aws_s3.IBucket.html)|Returns an instance of `s3.IBucket` created by the construct.|
| s3LoggingBucket	|[`s3.Bucket`](https://docs.aws.amazon.com/cdk/api/v2/docs/aws-cdk-lib.aws_s3.Bucket.html)	| Returns an instance of `s3.Bucket` created by the construct as the logging bucket for the primary bucket.|

## SNS
**Required Attributes on Props**

| Name    | Type     |  Description | Notes    |
| --- | --- | --- |--- |
| existingTopicObj?	| [`sns.Topic`](https://docs.aws.amazon.com/cdk/api/v2/docs/aws-cdk-lib.aws_sns.Topic.html)|An optional, existing SNS topic to be used instead of the default topic. Providing both this and `topicProps` will cause an error|
| topicProps?	| [`sns.TopicProps`](https://docs.aws.amazon.com/cdk/api/v2/docs/aws-cdk-lib.aws_sns.TopicProps.html)|Optional user provided properties to override the default properties for the SNS topic.
| enableEncryptionWithCustomerManagedKey?	| `boolean`|Use a KMS Key, either managed by this CDK app, or imported. If importing an encryption key, it must be specified in the encryptionKey property for this construct.| Sending messages from an AWS service to an encrypted Topic [requires a Customer Master key](https://docs.aws.amazon.com/AWSSimpleQueueService/latest/SQSDeveloperGuide/sqs-key-management.html#compatibility-with-aws-services). Those constructs require these properties.  |
| encryptionKey?		| [`kms.Key`](https://docs.aws.amazon.com/cdk/api/v2/docs/aws-cdk-lib.aws_kms.Key.html)|An optional, imported encryption key to encrypt the SQS queue, and SNS Topic.|
| encryptionKeyProps?		| [`kms.KeyProps`](https://docs.aws.amazon.com/cdk/api/v2/docs/aws-cdk-lib.aws_kms.KeyProps.html)|An optional, user provided properties to override the default properties for the KMS encryption key	|

**Required Construct Properties**

| Name    | Type     | Description | Notes    |
| --- | --- | --- |--- |
| snsTopic	| [`sns.Topic`](https://docs.aws.amazon.com/cdk/api/v2/docs/aws-cdk-lib.aws_sns.Topic.html)|Returns an instance of the SNS topic created by the pattern. |
| encryptionKey	| [`kms.Key`](https://docs.aws.amazon.com/cdk/api/v2/docs/aws-cdk-lib.aws_kms.Key.html)|Returns an instance of `kms.Key` used for the SQS queue, and SNS Topic.| Only required when AWS service is writing to the SNS topic (similar to SQS). |

## SQS
**Required Attributes on Props**

| Name    | Type     | Description | Notes    |
| --- | --- | --- |--- |
| queueProps?	| [`sqs.QueueProps`](https://docs.aws.amazon.com/cdk/api/v2/docs/aws-cdk-lib.aws_sqs.QueueProps.html)|Optional user provided props to override the default props for the SQS queue.|
| existingQueueObj?|[`sqs.Queue`](https://docs.aws.amazon.com/cdk/api/v2/docs/aws-cdk-lib.aws_sqs.Queue.html)|Existing SQS queue to be used instead of the default queue. Providing both this and `queueProps` will cause an error. If the SQS queue is encrypted, the KMS key utilized for encryption must be a customer managed CMK.|
| deployDeadLetterQueue?	| `boolean`	|Whether to create a secondary queue to be used as a dead letter queue. Defaults to `true`.|
| deadLetterQueueProps?	| [`sqs.QueueProps`](https://docs.aws.amazon.com/cdk/api/v2/docs/aws-cdk-lib.aws_sqs.QueueProps.html)|Optional user provided props to override the default props for the SQS queue.|
| maxReceiveCount	| `int`	| The number of times a message can be unsuccessfully dequeued before being moved to the dead letter queue. Defaults to `15`. |
| enableQueuePurging	| `boolean`	| Whether to grant additional permissions to the Lambda function enabling it to purge the SQS queue. Defaults to `false`. | This is only on 2 constructs, docs talk about a Lambda function role.|
| encryptionKey?	| [`kms.Key`](https://docs.aws.amazon.com/cdk/api/v2/docs/aws-cdk-lib.aws_kms.Key.html)|Optional imported encryption key to encrypt the SQS queue.	| Sending messages from an AWS service to an encrypted queue [requires a Customer Master key](https://docs.aws.amazon.com/AWSSimpleQueueService/latest/SQSDeveloperGuide/sqs-key-management.html#compatibility-with-aws-services). Those constructs require these properties. |

**Required Construct Properties**

| Name    | Type     | Description | Notes    |
| --- | --- | --- |--- |
| sqsQueue	|[`sqs.Queue`](https://docs.aws.amazon.com/cdk/api/v2/docs/aws-cdk-lib.aws_sqs.Queue.html)|Returns an instance of the SQS queue created by the pattern.|
| deadLetterQueue?	|[`sqs.Queue`](https://docs.aws.amazon.com/cdk/api/v2/docs/aws-cdk-lib.aws_sqs.Queue.html)|Returns an instance of the SQS queue created by the pattern.|
| encryptionKey	| [`kms.IKey`](https://docs.aws.amazon.com/cdk/api/v2/docs/aws-cdk-lib.aws_kms.IKey.html)| Returns an instance of `kms.Key` used for the SQS queue.| Only for service to SQS constructs that require a non-default CMK. |

## Step Functions
**Required Attributes on Props**

| Name    | Type     | Description | Notes    |
| --- | --- | --- |--- |
| stateMachineProps	|[`sfn.StateMachineProps`](https://docs.aws.amazon.com/cdk/api/v2/docs/aws-cdk-lib.aws_stepfunctions.StateMachineProps.html)|Optional user provided props to override the default props for `sfn.StateMachine`|
| createCloudWatchAlarms? | `boolean`|Whether to create recommended CloudWatch alarms.|

**Required Construct Properties**

| Name    | Type     | Description | Notes    |
| --- | --- | --- |--- |
| stateMachine| [`sfn.StateMachine`](https://docs.aws.amazon.com/cdk/api/v2/docs/aws-cdk-lib.aws_stepfunctions.StateMachine.html)|Returns an instance of `sfn.StateMachine` created by the construct.|
| stateMachineLogGroup|[`logs.ILogGroup`](https://docs.aws.amazon.com/cdk/api/v2/docs/aws-cdk-lib.aws_logs.ILogGroup.html)|Returns an instance of the `logs.ILogGroup` created by the construct for StateMachine.|
| cloudwatchAlarms? | [`cloudwatch.Alarm[]`](https://docs.aws.amazon.com/cdk/api/v2/docs/aws-cdk-lib.aws_cloudwatch.Alarm.html)|Returns a list of `cloudwatch.Alarm` created by the construct.|

## VPC
**Required Attributes on Props**

| Name    | Type     | Description | Notes    |
| --- | --- | --- |--- |
<<<<<<< HEAD
| existingVpc? | [`ec2.IVpc`](https://docs.aws.amazon.com/cdk/api/latest/docs/@aws-cdk_aws-ec2.IVpc.html)|An existing VPC in which to deploy the construct. Providing both this and `vpcProps` is an error.|
=======
| existingVpc? | [`ec2.IVpc`](https://docs.aws.amazon.com/cdk/api/v2/docs/aws-cdk-lib.aws_ec2.IVpc.html)|An existing VPC in which to deploy the construct. Providing both this and vpcProps is an error.|
>>>>>>> ad1f9d77
| deployVpc? |`boolean`|Whether to create a new VPC based on `vpcProps` into which to deploy this pattern. Setting this to true will deploy the minimal, most private VPC to run the pattern:<ul><li> One isolated subnet in each Availability Zone used by the CDK program</li><li>`enableDnsHostnames` and `enableDnsSupport` will both be set to true</li></ul>If this property is `true` then `existingVpc` cannot be specified. Defaults to `false`.|
| vpcProps? |[`ec2.VpcProps`](https://docs.aws.amazon.com/cdk/api/v2/docs/aws-cdk-lib.aws_ec2.VpcProps.html)|Optional user-provided properties to override the default properties for the new VPC. `enableDnsHostnames`, `enableDnsSupport`, `natGateways` and `subnetConfiguration` are set by the Construct, so any values for those properties supplied here will be overrriden. If `deployVpc?` is not `true` then this property will be ignored. |

**Required Construct Properties**

| Name    | Type     | Description | Notes    |
| --- | --- | --- |--- |
| vpc? |[`ec2.IVpc`](https://docs.aws.amazon.com/cdk/api/v2/docs/aws-cdk-lib.aws_ec2.IVpc.html)| Returns an instance of the VPC created by the pattern, if `deployVpc?` is `true`, or `existingVpc?` is provided.                 |

## WAF WebACL
**Required Attributes on Props**

| Name    | Type     | Description | Notes    |
| --- | --- | --- |--- |
| existingWebaclObj? | [`waf.CfnWebACL`](https://docs.aws.amazon.com/cdk/api/v2/docs/aws-cdk-lib.aws_wafv2.CfnWebACL.html)|Existing instance of a WAF web ACL, an error will occur if this and props is set.|
| webaclProps?	| [`waf.CfnWebACLProps`](https://docs.aws.amazon.com/cdk/api/v2/docs/aws-cdk-lib.aws_wafv2.CfnWebACLProps.html)|Optional user-provided props to override the default props for the AWS WAF web ACL. To use a different collection of managed rule sets, specify a new rules property. Use our [`wrapManagedRuleSet(managedGroupName: string, vendorName: string, priority: number)`](../core/lib/waf-defaults.ts) function from core to create an array entry from each desired managed rule set.|

**Required Construct Properties**

| Name    | Type     | Description | Notes    |
| --- | --- | --- |--- |
| webacl| [`waf.CfnWebACL`](https://docs.aws.amazon.com/cdk/api/v2/docs/aws-cdk-lib.aws_wafv2.CfnWebACL.html)|Returns an instance of the `waf.CfnWebACL` created by the construct.|<|MERGE_RESOLUTION|>--- conflicted
+++ resolved
@@ -362,11 +362,7 @@
 
 | Name    | Type     | Description | Notes    |
 | --- | --- | --- |--- |
-<<<<<<< HEAD
 | existingVpc? | [`ec2.IVpc`](https://docs.aws.amazon.com/cdk/api/latest/docs/@aws-cdk_aws-ec2.IVpc.html)|An existing VPC in which to deploy the construct. Providing both this and `vpcProps` is an error.|
-=======
-| existingVpc? | [`ec2.IVpc`](https://docs.aws.amazon.com/cdk/api/v2/docs/aws-cdk-lib.aws_ec2.IVpc.html)|An existing VPC in which to deploy the construct. Providing both this and vpcProps is an error.|
->>>>>>> ad1f9d77
 | deployVpc? |`boolean`|Whether to create a new VPC based on `vpcProps` into which to deploy this pattern. Setting this to true will deploy the minimal, most private VPC to run the pattern:<ul><li> One isolated subnet in each Availability Zone used by the CDK program</li><li>`enableDnsHostnames` and `enableDnsSupport` will both be set to true</li></ul>If this property is `true` then `existingVpc` cannot be specified. Defaults to `false`.|
 | vpcProps? |[`ec2.VpcProps`](https://docs.aws.amazon.com/cdk/api/v2/docs/aws-cdk-lib.aws_ec2.VpcProps.html)|Optional user-provided properties to override the default properties for the new VPC. `enableDnsHostnames`, `enableDnsSupport`, `natGateways` and `subnetConfiguration` are set by the Construct, so any values for those properties supplied here will be overrriden. If `deployVpc?` is not `true` then this property will be ignored. |
 
