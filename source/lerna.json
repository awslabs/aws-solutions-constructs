{
  "lerna": "3.15.0",
  "npmClient": "yarn",
  "useWorkspaces": true,
  "packages": [
    "./patterns/@aws-solutions-constructs/*"
  ],
  "rejectCycles": "true",
<<<<<<< HEAD
  "version": "2.22.0"
=======
  "version": "2.20.0"
>>>>>>> f207f7f0
}<|MERGE_RESOLUTION|>--- conflicted
+++ resolved
@@ -6,9 +6,6 @@
     "./patterns/@aws-solutions-constructs/*"
   ],
   "rejectCycles": "true",
-<<<<<<< HEAD
   "version": "2.22.0"
-=======
-  "version": "2.20.0"
->>>>>>> f207f7f0
+
 }