--- conflicted
+++ resolved
@@ -31,15 +31,9 @@
 
 Typescript
 ```javascript
-<<<<<<< HEAD
-import * as glue from '@aws-cdk/aws-glue';
-import * as s3assets from '@aws-cdk/aws-s3-assets';
-import { KinesisstreamsToGluejob } from '@aws-solutions-constructs/aws-kinesisstreams-gluejob';
-=======
 import * as glue from "@aws-cdk/aws-glue";
 import * as s3assets from "@aws-cdk/aws-s3-assets";
 import { KinesisstreamsToGluejob } from "@aws-solutions-constructs/aws-kinesisstreams-gluejob";
->>>>>>> 7dbf51a2
 
 const fieldSchema: glue.CfnTable.ColumnProperty[] = [
   {
