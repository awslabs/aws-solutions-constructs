--- conflicted
+++ resolved
@@ -68,11 +68,7 @@
    *
    * @default - true
    */
-<<<<<<< HEAD
-   readonly logS3AccessLogs?: boolean;
-=======
   readonly logS3AccessLogs?: boolean;
->>>>>>> 6fab3e50
 }
 
 export class KinesisFirehoseToS3 extends Construct {
@@ -105,27 +101,10 @@
         bucketProps;
 
       // Setup logging S3 Bucket
-<<<<<<< HEAD
-      if (props.existingLoggingBucketObj && !props.loggingBucketProps) {
-        if (!bucketProps) {
-          bucketProps = {};
-        }
-
-        bucketProps = overrideProps(bucketProps, {
-          serverAccessLogsBucket: props.existingLoggingBucketObj
-        });
-      }
-
-      [this.s3Bucket, this.s3LoggingBucket] = defaults.buildS3Bucket(this, {
-        bucketProps,
-        loggingBucketProps: props.loggingBucketProps,
-        logS3AccessLogs: props.logS3AccessLogs
-=======
       [this.s3Bucket, this.s3LoggingBucket] = defaults.buildS3Bucket(this, {
         bucketProps,
         loggingBucketProps: props.loggingBucketProps,
         logS3AccessLogs: props.logS3AccessLogs,
->>>>>>> 6fab3e50
       });
 
       bucket = this.s3Bucket;
