/**
 *  Copyright 2021 Amazon.com, Inc. or its affiliates. All Rights Reserved.
 *
 *  Licensed under the Apache License, Version 2.0 (the "License"). You may not use this file except in compliance
 *  with the License. A copy of the License is located at
 *
 *      http://www.apache.org/licenses/LICENSE-2.0
 *
 *  or in the 'license' file accompanying this file. This file is distributed on an 'AS IS' BASIS, WITHOUT WARRANTIES
 *  OR CONDITIONS OF ANY KIND, express or implied. See the License for the specific language governing permissions
 *  and limitations under the License.
 */

import * as kinesisfirehose from "@aws-cdk/aws-kinesisfirehose";
import { Construct } from "@aws-cdk/core";
import * as s3 from "@aws-cdk/aws-s3";
import * as defaults from "@aws-solutions-constructs/core";
import * as iam from "@aws-cdk/aws-iam";
import { overrideProps, printWarning } from "@aws-solutions-constructs/core";
import * as logs from "@aws-cdk/aws-logs";
import * as cdk from "@aws-cdk/core";
import * as kms from "@aws-cdk/aws-kms";

/**
 * The properties for the KinesisFirehoseToS3 class.
 */
export interface KinesisFirehoseToS3Props {
  /**
   * Optional user provided props to override the default props for the S3 Bucket.
   *
   * @default - Default props are used
   */
<<<<<<< HEAD
  readonly bucketProps?: s3.BucketProps,
=======
  readonly kinesisFirehoseProps?: kinesisfirehose.CfnDeliveryStreamProps | any;
>>>>>>> ea4ab3b7
  /**
   * Optional existing instance of S3 Bucket,
   * if this is set then bucketProps and existingLoggingBucketObj are ignored.
   *
   * @default - None
   */
  readonly existingBucketObj?: s3.IBucket;
  /**
   * Optional existing instance of logging S3 Bucket for the S3 Bucket created by the pattern.
   *
   * @default - None
   */
  readonly existingLoggingBucketObj?: s3.IBucket,
  /**
   * Optional user provided props to override the default props
   *
   * @default - Default props are used
   */
<<<<<<< HEAD
  readonly kinesisFirehoseProps?: kinesisfirehose.CfnDeliveryStreamProps | any,
=======
  readonly bucketProps?: s3.BucketProps;
>>>>>>> ea4ab3b7
  /**
   * Optional user provided props to override the default props for the CloudWatchLogs LogGroup.
   *
   * @default - Default props are used
   */
  readonly logGroupProps?: logs.LogGroupProps;
}

export class KinesisFirehoseToS3 extends Construct {
  public readonly kinesisFirehose: kinesisfirehose.CfnDeliveryStream;
  public readonly kinesisFirehoseLogGroup: logs.LogGroup;
  public readonly kinesisFirehoseRole: iam.Role;
  public readonly s3Bucket?: s3.Bucket;
  public readonly s3LoggingBucket?: s3.Bucket;

  /**
   * Constructs a new instance of the KinesisFirehoseToS3 class.
<<<<<<< HEAD
   * @param {cdk.App} scope - represents the scope for all the resources.
   * @param {string} id - this is a a scope-unique id.
   * @param {KinesisFirehoseToS3Props} props - user provided props for the construct.
   * @since 0.8.0-beta
   * @access public
=======
>>>>>>> ea4ab3b7
   */
  constructor(scope: Construct, id: string, props: KinesisFirehoseToS3Props) {
    super(scope, id);

    let bucket: s3.IBucket;

    // Setup S3 Bucket
    if (!props.existingBucketObj) {
      let { bucketProps } = props;

      // Setup logging S3 Bucket
      if (props.existingLoggingBucketObj) {
        if (!bucketProps) {
          bucketProps = {
            serverAccessLogsBucket: props.existingLoggingBucketObj
          };
        } else {
          bucketProps = {
            ...bucketProps,
            serverAccessLogsBucket: props.existingLoggingBucketObj
          };
        }
      }

      [this.s3Bucket, this.s3LoggingBucket] = defaults.buildS3Bucket(this, {
<<<<<<< HEAD
        bucketProps
=======
        bucketProps: props.bucketProps,
>>>>>>> ea4ab3b7
      });

      bucket = this.s3Bucket;
    } else {
      bucket = props.existingBucketObj;
    }

    // Setup Cloudwatch Log group & stream for Kinesis Firehose
    this.kinesisFirehoseLogGroup = defaults.buildLogGroup(
      this,
      "firehose-log-group",
      props.logGroupProps
    );
    const cwLogStream: logs.LogStream = this.kinesisFirehoseLogGroup.addStream(
      "firehose-log-stream"
    );

    // Setup the IAM Role for Kinesis Firehose
    this.kinesisFirehoseRole = new iam.Role(this, "KinesisFirehoseRole", {
      assumedBy: new iam.ServicePrincipal("firehose.amazonaws.com"),
    });

    // Setup the IAM policy for Kinesis Firehose
<<<<<<< HEAD
    const firehosePolicy = new iam.Policy(this, 'KinesisFirehosePolicy', {
      statements: [
        new iam.PolicyStatement({
          actions: [
            's3:AbortMultipartUpload',
            's3:GetBucketLocation',
            's3:GetObject',
            's3:ListBucket',
            's3:ListBucketMultipartUploads',
            's3:PutObject'
          ],
          resources: [`${bucket.bucketArn}`, `${bucket.bucketArn}/*`]
        }),
        new iam.PolicyStatement({
          actions: [
            'logs:PutLogEvents'
          ],
          resources: [`arn:${cdk.Aws.PARTITION}:logs:${cdk.Aws.REGION}:${cdk.Aws.ACCOUNT_ID}:log-group:${this.kinesisFirehoseLogGroup.logGroupName}:log-stream:${cwLogStream.logStreamName}`]
        })
      ]
=======
    const firehosePolicy = new iam.Policy(this, "KinesisFirehosePolicy", {
      statements: [
        new iam.PolicyStatement({
          actions: [
            "s3:AbortMultipartUpload",
            "s3:GetBucketLocation",
            "s3:GetObject",
            "s3:ListBucket",
            "s3:ListBucketMultipartUploads",
            "s3:PutObject",
          ],
          resources: [`${bucket.bucketArn}`, `${bucket.bucketArn}/*`],
        }),
        new iam.PolicyStatement({
          actions: ["logs:PutLogEvents"],
          resources: [
            `arn:${cdk.Aws.PARTITION}:logs:${cdk.Aws.REGION}:${cdk.Aws.ACCOUNT_ID}:log-group:${this.kinesisFirehoseLogGroup.logGroupName}:log-stream:${cwLogStream.logStreamName}`,
          ],
        }),
      ],
>>>>>>> ea4ab3b7
    });

    // Attach policy to role
    firehosePolicy.attachToRole(this.kinesisFirehoseRole);

    const awsManagedKey: kms.IKey = kms.Alias.fromAliasName(
      scope,
      "aws-managed-key",
      "alias/aws/s3"
    );

    // Setup the default Kinesis Firehose props
    let defaultKinesisFirehoseProps: kinesisfirehose.CfnDeliveryStreamProps = defaults.DefaultCfnDeliveryStreamProps(
      bucket.bucketArn,
      this.kinesisFirehoseRole.roleArn,
      this.kinesisFirehoseLogGroup.logGroupName,
      cwLogStream.logStreamName,
      awsManagedKey
    );

    printWarning(`kinesisFirehoseProps: ${JSON.stringify(props.kinesisFirehoseProps, null, 2)}`);
    // if the client didn't explicity say it was a Kinesis client, then turn on encryption
    if (!props.kinesisFirehoseProps ||
        !props.kinesisFirehoseProps.deliveryStreamType ||
        props.kinesisFirehoseProps.deliveryStreamType !== 'KinesisStreamAsSource'
    ) {
      defaultKinesisFirehoseProps = defaults.overrideProps(
        defaultKinesisFirehoseProps,
        {
          deliveryStreamEncryptionConfigurationInput: {
            keyType: "AWS_OWNED_CMK",
          },
        }
      );
    }

    // Override with the input props
    if (props.kinesisFirehoseProps) {
      const kinesisFirehoseProps = overrideProps(
        defaultKinesisFirehoseProps,
        props.kinesisFirehoseProps
      );
      this.kinesisFirehose = new kinesisfirehose.CfnDeliveryStream(
        this,
        "KinesisFirehose",
        kinesisFirehoseProps
      );
    } else {
      this.kinesisFirehose = new kinesisfirehose.CfnDeliveryStream(
        this,
        "KinesisFirehose",
        defaultKinesisFirehoseProps
      );
    }
  }
}<|MERGE_RESOLUTION|>--- conflicted
+++ resolved
@@ -30,11 +30,7 @@
    *
    * @default - Default props are used
    */
-<<<<<<< HEAD
-  readonly bucketProps?: s3.BucketProps,
-=======
-  readonly kinesisFirehoseProps?: kinesisfirehose.CfnDeliveryStreamProps | any;
->>>>>>> ea4ab3b7
+  readonly bucketProps?: s3.BucketProps;
   /**
    * Optional existing instance of S3 Bucket,
    * if this is set then bucketProps and existingLoggingBucketObj are ignored.
@@ -47,17 +43,13 @@
    *
    * @default - None
    */
-  readonly existingLoggingBucketObj?: s3.IBucket,
+  readonly existingLoggingBucketObj?: s3.IBucket;
   /**
    * Optional user provided props to override the default props
    *
    * @default - Default props are used
    */
-<<<<<<< HEAD
-  readonly kinesisFirehoseProps?: kinesisfirehose.CfnDeliveryStreamProps | any,
-=======
-  readonly bucketProps?: s3.BucketProps;
->>>>>>> ea4ab3b7
+  readonly kinesisFirehoseProps?: kinesisfirehose.CfnDeliveryStreamProps | any;
   /**
    * Optional user provided props to override the default props for the CloudWatchLogs LogGroup.
    *
@@ -75,14 +67,11 @@
 
   /**
    * Constructs a new instance of the KinesisFirehoseToS3 class.
-<<<<<<< HEAD
    * @param {cdk.App} scope - represents the scope for all the resources.
    * @param {string} id - this is a a scope-unique id.
    * @param {KinesisFirehoseToS3Props} props - user provided props for the construct.
    * @since 0.8.0-beta
    * @access public
-=======
->>>>>>> ea4ab3b7
    */
   constructor(scope: Construct, id: string, props: KinesisFirehoseToS3Props) {
     super(scope, id);
@@ -96,23 +85,16 @@
       // Setup logging S3 Bucket
       if (props.existingLoggingBucketObj) {
         if (!bucketProps) {
-          bucketProps = {
-            serverAccessLogsBucket: props.existingLoggingBucketObj
-          };
-        } else {
-          bucketProps = {
-            ...bucketProps,
-            serverAccessLogsBucket: props.existingLoggingBucketObj
-          };
+          bucketProps = {};
         }
+
+        bucketProps = overrideProps(bucketProps, {
+          serverAccessLogsBucket: props.existingLoggingBucketObj
+        });
       }
 
       [this.s3Bucket, this.s3LoggingBucket] = defaults.buildS3Bucket(this, {
-<<<<<<< HEAD
         bucketProps
-=======
-        bucketProps: props.bucketProps,
->>>>>>> ea4ab3b7
       });
 
       bucket = this.s3Bucket;
@@ -136,29 +118,7 @@
     });
 
     // Setup the IAM policy for Kinesis Firehose
-<<<<<<< HEAD
     const firehosePolicy = new iam.Policy(this, 'KinesisFirehosePolicy', {
-      statements: [
-        new iam.PolicyStatement({
-          actions: [
-            's3:AbortMultipartUpload',
-            's3:GetBucketLocation',
-            's3:GetObject',
-            's3:ListBucket',
-            's3:ListBucketMultipartUploads',
-            's3:PutObject'
-          ],
-          resources: [`${bucket.bucketArn}`, `${bucket.bucketArn}/*`]
-        }),
-        new iam.PolicyStatement({
-          actions: [
-            'logs:PutLogEvents'
-          ],
-          resources: [`arn:${cdk.Aws.PARTITION}:logs:${cdk.Aws.REGION}:${cdk.Aws.ACCOUNT_ID}:log-group:${this.kinesisFirehoseLogGroup.logGroupName}:log-stream:${cwLogStream.logStreamName}`]
-        })
-      ]
-=======
-    const firehosePolicy = new iam.Policy(this, "KinesisFirehosePolicy", {
       statements: [
         new iam.PolicyStatement({
           actions: [
@@ -178,7 +138,6 @@
           ],
         }),
       ],
->>>>>>> ea4ab3b7
     });
 
     // Attach policy to role
