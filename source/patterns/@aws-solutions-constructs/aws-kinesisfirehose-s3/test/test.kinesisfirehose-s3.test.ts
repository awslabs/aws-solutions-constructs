--- conflicted
+++ resolved
@@ -11,24 +11,25 @@
  *  and limitations under the License.
  */
 
+import { SynthUtils } from '@aws-cdk/assert';
+import { KinesisFirehoseToS3, KinesisFirehoseToS3Props } from "../lib";
+import * as cdk from '@aws-cdk/core';
+import * as s3 from '@aws-cdk/aws-s3';
 import '@aws-cdk/assert/jest';
-import { SynthUtils } from '@aws-cdk/assert';
-import { Bucket, IBucket } from "@aws-cdk/aws-s3";
-import { Stack } from '@aws-cdk/core';
-import { KinesisFirehoseToS3, KinesisFirehoseToS3Props } from '../lib';
+import { CreateScrapBucket } from '@aws-solutions-constructs/core';
 
-function deploy(stack: Stack, props: KinesisFirehoseToS3Props = {}) {
+function deploy(stack: cdk.Stack, props: KinesisFirehoseToS3Props = {}) {
   return new KinesisFirehoseToS3(stack, 'test-firehose-s3', props);
 }
 
 test('snapshot test KinesisFirehoseToS3 default params', () => {
-  const stack = new Stack();
+  const stack = new cdk.Stack();
   deploy(stack);
   expect(SynthUtils.toCloudFormation(stack)).toMatchSnapshot();
 });
 
 test('check s3Bucket default encryption', () => {
-  const stack = new Stack();
+  const stack = new cdk.Stack();
   deploy(stack);
   expect(stack).toHaveResource('AWS::S3::Bucket', {
     BucketEncryption: {
@@ -42,7 +43,7 @@
 });
 
 test('check s3Bucket public access block configuration', () => {
-  const stack = new Stack();
+  const stack = new cdk.Stack();
   deploy(stack);
   expect(stack).toHaveResource('AWS::S3::Bucket', {
     PublicAccessBlockConfiguration: {
@@ -55,7 +56,7 @@
 });
 
 test('test s3Bucket override publicAccessBlockConfiguration', () => {
-  const stack = new Stack();
+  const stack = new cdk.Stack();
 
   deploy(stack, {
     bucketProps: {
@@ -79,7 +80,7 @@
 });
 
 test('test kinesisFirehose override ', () => {
-  const stack = new Stack();
+  const stack = new cdk.Stack();
 
   deploy(stack, {
     kinesisFirehoseProps: {
@@ -102,10 +103,9 @@
 });
 
 test('check default properties', () => {
-  const stack = new Stack();
+  const stack = new cdk.Stack();
   const construct: KinesisFirehoseToS3 = deploy(stack);
 
-<<<<<<< HEAD
   expect(construct.kinesisFirehose).not.toEqual(undefined);
   expect(construct.kinesisFirehoseRole).not.toEqual(undefined);
   expect(construct.kinesisFirehoseLogGroup).not.toEqual(undefined);
@@ -114,8 +114,9 @@
 });
 
 test('check properties with existing S3 bucket', () => {
-  const stack = new Stack();
-  const mybucket: IBucket = Bucket.fromBucketName(stack, 'mybucket', 'mybucket');
+  const stack = new cdk.Stack();
+  const existingBucket = CreateScrapBucket(stack, {});
+  const mybucket: s3.IBucket = s3.Bucket.fromBucketName(stack, 'mybucket', existingBucket.bucketName);
   const construct: KinesisFirehoseToS3 = deploy(stack, {
     existingBucketObj: mybucket
   });
@@ -128,8 +129,9 @@
 });
 
 test('check properties with existing logging S3 bucket', () => {
-  const stack = new Stack();
-  const myLoggingBucket: IBucket = Bucket.fromBucketName(stack, 'myLoggingBucket', 'myLoggingBucket');
+  const stack = new cdk.Stack();
+  const existingBucket = CreateScrapBucket(stack, {});
+  const myLoggingBucket: s3.IBucket = s3.Bucket.fromBucketName(stack, 'myLoggingBucket', existingBucket.bucketName);
   const construct: KinesisFirehoseToS3 = deploy(stack, {
     existingLoggingBucketObj: myLoggingBucket
   });
@@ -142,8 +144,9 @@
 });
 
 test('check properties with existing logging S3 bucket and S3 bucket props', () => {
-  const stack = new Stack();
-  const myLoggingBucket: IBucket = Bucket.fromBucketName(stack, 'myLoggingBucket', 'myLoggingBucket');
+  const stack = new cdk.Stack();
+  const existingBucket = CreateScrapBucket(stack, {});
+  const myLoggingBucket: s3.IBucket = s3.Bucket.fromBucketName(stack, 'myLoggingBucket', existingBucket.bucketName);
   const construct: KinesisFirehoseToS3 = deploy(stack, {
     bucketProps: {
       serverAccessLogsPrefix: 'prefix/'
@@ -156,12 +159,6 @@
   expect(construct.kinesisFirehoseLogGroup).not.toEqual(undefined);
   expect(construct.s3Bucket).not.toEqual(undefined);
   expect(construct.s3LoggingBucket).toEqual(undefined);
-=======
-  expect(construct.kinesisFirehose !== null);
-  expect(construct.s3Bucket !== null);
-  expect(construct.kinesisFirehoseRole !== null);
-  expect(construct.kinesisFirehoseLogGroup !== null);
-  expect(construct.s3LoggingBucket !== null);
 });
 
 test('check for SSE encryption for Direct put', () => {
@@ -194,5 +191,4 @@
       KeyType: "AWS_OWNED_CMK"
     },
   });
->>>>>>> ea4ab3b7
 });