/**
 *  Copyright 2021 Amazon.com, Inc. or its affiliates. All Rights Reserved.
 *
 *  Licensed under the Apache License, Version 2.0 (the "License"). You may not use this file except in compliance
 *  with the License. A copy of the License is located at
 *
 *      http://www.apache.org/licenses/LICENSE-2.0
 *
 *  or in the 'license' file accompanying this file. This file is distributed on an 'AS IS' BASIS, WITHOUT WARRANTIES
 *  OR CONDITIONS OF ANY KIND, express or implied. See the License for the specific language governing permissions
 *  and limitations under the License.
 */

// Imports
<<<<<<< HEAD
import { Bucket, IBucket } from '@aws-cdk/aws-s3';
import { App, Aws, Stack } from '@aws-cdk/core';
import { KinesisFirehoseToS3 } from '../lib';
=======
import { App, Stack } from "@aws-cdk/core";
import { KinesisFirehoseToS3 } from "../lib";
import { CreateScrapBucket } from '@aws-solutions-constructs/core';
import * as s3 from "@aws-cdk/aws-s3";
>>>>>>> ea4ab3b7

// Setup
const app = new App();

const stack = new Stack(app, 'test-firehose-s3-pre-existing-bucket-stack');
stack.templateOptions.description = 'Integration Test for aws-kinesisfirehose-s3';

<<<<<<< HEAD
const mybucket: IBucket = Bucket.fromBucketName(stack, 'mybucket', 'cdktoolkit-stagingbucket-1cjqz1mn5psg3');
new KinesisFirehoseToS3(stack, 'test-firehose-s3-pre-existing-bucket-stack', {
  existingBucketObj: mybucket,
  kinesisFirehoseProps: {
    extendedS3DestinationConfiguration : {
      encryptionConfiguration: {
        kmsEncryptionConfig: {
          awskmsKeyArn: `arn:aws:kms:us-west-2:${Aws.ACCOUNT_ID}:alias/aws/s3`
        }
      }
    }
  }
=======
const existingBucket = CreateScrapBucket(stack, {});

const mybucket: s3.IBucket = s3.Bucket.fromBucketName(stack, 'mybucket', existingBucket.bucketName);
new KinesisFirehoseToS3(stack, 'test-firehose-s3-pre-existing-bucket-stack', {
  existingBucketObj: mybucket,
>>>>>>> ea4ab3b7
});

// Synth
app.synth();<|MERGE_RESOLUTION|>--- conflicted
+++ resolved
@@ -12,16 +12,10 @@
  */
 
 // Imports
-<<<<<<< HEAD
-import { Bucket, IBucket } from '@aws-cdk/aws-s3';
-import { App, Aws, Stack } from '@aws-cdk/core';
-import { KinesisFirehoseToS3 } from '../lib';
-=======
 import { App, Stack } from "@aws-cdk/core";
 import { KinesisFirehoseToS3 } from "../lib";
 import { CreateScrapBucket } from '@aws-solutions-constructs/core';
 import * as s3 from "@aws-cdk/aws-s3";
->>>>>>> ea4ab3b7
 
 // Setup
 const app = new App();
@@ -29,26 +23,11 @@
 const stack = new Stack(app, 'test-firehose-s3-pre-existing-bucket-stack');
 stack.templateOptions.description = 'Integration Test for aws-kinesisfirehose-s3';
 
-<<<<<<< HEAD
-const mybucket: IBucket = Bucket.fromBucketName(stack, 'mybucket', 'cdktoolkit-stagingbucket-1cjqz1mn5psg3');
-new KinesisFirehoseToS3(stack, 'test-firehose-s3-pre-existing-bucket-stack', {
-  existingBucketObj: mybucket,
-  kinesisFirehoseProps: {
-    extendedS3DestinationConfiguration : {
-      encryptionConfiguration: {
-        kmsEncryptionConfig: {
-          awskmsKeyArn: `arn:aws:kms:us-west-2:${Aws.ACCOUNT_ID}:alias/aws/s3`
-        }
-      }
-    }
-  }
-=======
 const existingBucket = CreateScrapBucket(stack, {});
 
 const mybucket: s3.IBucket = s3.Bucket.fromBucketName(stack, 'mybucket', existingBucket.bucketName);
 new KinesisFirehoseToS3(stack, 'test-firehose-s3-pre-existing-bucket-stack', {
   existingBucketObj: mybucket,
->>>>>>> ea4ab3b7
 });
 
 // Synth
