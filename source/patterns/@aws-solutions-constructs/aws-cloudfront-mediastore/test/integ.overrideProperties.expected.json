{
  "Description": "Integration test for aws-cloudfront-mediastore override properties",
  "Resources": {
    "testcloudfrontmediastoreMediaStoreContainerF60A96BB": {
      "Type": "AWS::MediaStore::Container",
      "Properties": {
<<<<<<< HEAD
        "ContainerName": "MyMediaStoreContainer",
=======
        "ContainerName": "MyOwnMediaStoreContainer",
>>>>>>> cbf94328
        "AccessLoggingEnabled": true,
        "CorsPolicy": [
          {
            "AllowedHeaders": [
              "*"
            ],
            "AllowedMethods": [
              "GET"
            ],
            "AllowedOrigins": [
              "*"
            ],
            "ExposeHeaders": [
              "*"
            ],
            "MaxAgeSeconds": 3000
          }
        ],
        "LifecyclePolicy": "{\"rules\":[{\"definition\":{\"path\":[{\"wildcard\":\"*\"}],\"days_since_create\":[{\"numeric\":[\">\",30]}]},\"action\":\"EXPIRE\"}]}",
        "MetricPolicy": {
          "ContainerLevelMetrics": "ENABLED"
        },
        "Policy": {
          "Fn::Join": [
            "",
            [
              "{\"Version\":\"2012-10-17\",\"Statement\":[{\"Sid\":\"OverridePolicy\",\"Effect\":\"Allow\",\"Principal\":\"*\",\"Action\":\"mediastore:*\",\"Resource\":\"arn:aws:mediastore:",
              {
                "Ref": "AWS::Region"
              },
              ":",
              {
                "Ref": "AWS::AccountId"
              },
<<<<<<< HEAD
              ":container/MyMediaStoreContainer/*\",\"Condition\":{\"Bool\":{\"aws:SecureTransport\":\"true\"}}}]}"
=======
              ":container/MyOwnMediaStoreContainer/*\",\"Condition\":{\"Bool\":{\"aws:SecureTransport\":\"true\"}}}]}"
>>>>>>> cbf94328
            ]
          ]
        }
      },
      "DeletionPolicy": "Retain"
    },
    "testcloudfrontmediastoreSetHttpSecurityHeadersServiceRole2F1F5449": {
      "Type": "AWS::IAM::Role",
      "Properties": {
        "AssumeRolePolicyDocument": {
          "Statement": [
            {
              "Action": "sts:AssumeRole",
              "Effect": "Allow",
              "Principal": {
                "Service": "lambda.amazonaws.com"
              }
            },
            {
              "Action": "sts:AssumeRole",
              "Effect": "Allow",
              "Principal": {
                "Service": "edgelambda.amazonaws.com"
              }
            }
          ],
          "Version": "2012-10-17"
        },
        "Policies": [
          {
            "PolicyDocument": {
              "Statement": [
                {
                  "Action": [
                    "logs:CreateLogGroup",
                    "logs:CreateLogStream",
                    "logs:PutLogEvents"
                  ],
                  "Effect": "Allow",
                  "Resource": {
                    "Fn::Join": [
                      "",
                      [
                        "arn:",
                        {
                          "Ref": "AWS::Partition"
                        },
                        ":logs:",
                        {
                          "Ref": "AWS::Region"
                        },
                        ":",
                        {
                          "Ref": "AWS::AccountId"
                        },
                        ":log-group:/aws/lambda/*"
                      ]
                    ]
                  }
                }
              ],
              "Version": "2012-10-17"
            },
            "PolicyName": "LambdaFunctionServiceRolePolicy"
          }
        ]
      }
    },
    "testcloudfrontmediastoreSetHttpSecurityHeadersServiceRoleDefaultPolicy73DF1407": {
      "Type": "AWS::IAM::Policy",
      "Properties": {
        "PolicyDocument": {
          "Statement": [
            {
              "Action": [
                "xray:PutTraceSegments",
                "xray:PutTelemetryRecords"
              ],
              "Effect": "Allow",
              "Resource": "*"
            }
          ],
          "Version": "2012-10-17"
        },
        "PolicyName": "testcloudfrontmediastoreSetHttpSecurityHeadersServiceRoleDefaultPolicy73DF1407",
        "Roles": [
          {
            "Ref": "testcloudfrontmediastoreSetHttpSecurityHeadersServiceRole2F1F5449"
          }
        ]
      },
      "Metadata": {
        "cfn_nag": {
          "rules_to_suppress": [
            {
              "id": "W12",
              "reason": "Lambda needs the following minimum required permissions to send trace data to X-Ray and access ENIs in a VPC."
            }
          ]
        }
      }
    },
    "testcloudfrontmediastoreSetHttpSecurityHeaders9995A63D": {
      "Type": "AWS::Lambda::Function",
      "Properties": {
        "Code": {
          "ZipFile": "exports.handler = (event, context, callback) => {           const response = event.Records[0].cf.response;           const headers = response.headers;           headers['x-xss-protection'] = [             {               key: 'X-XSS-Protection',               value: '1; mode=block'             }           ];           headers['x-frame-options'] = [             {               key: 'X-Frame-Options',               value: 'DENY'             }           ];           headers['x-content-type-options'] = [             {               key: 'X-Content-Type-Options',               value: 'nosniff'             }           ];           headers['strict-transport-security'] = [             {               key: 'Strict-Transport-Security',               value: 'max-age=63072000; includeSubdomains; preload'             }           ];           headers['referrer-policy'] = [             {               key: 'Referrer-Policy',               value: 'same-origin'             }           ];           headers['content-security-policy'] = [             {               key: 'Content-Security-Policy',               value: \"default-src 'none'; base-uri 'self'; img-src 'self'; script-src 'self'; style-src 'self' https:; object-src 'none'; frame-ancestors 'none'; font-src 'self' https:; form-action 'self'; manifest-src 'self'; connect-src 'self'\"              }           ];           callback(null, response);         };"
        },
        "Role": {
          "Fn::GetAtt": [
            "testcloudfrontmediastoreSetHttpSecurityHeadersServiceRole2F1F5449",
            "Arn"
          ]
        },
        "Handler": "index.handler",
        "Runtime": "nodejs12.x",
        "TracingConfig": {
          "Mode": "Active"
        }
      },
      "DependsOn": [
        "testcloudfrontmediastoreSetHttpSecurityHeadersServiceRoleDefaultPolicy73DF1407",
        "testcloudfrontmediastoreSetHttpSecurityHeadersServiceRole2F1F5449"
      ],
      "Metadata": {
        "cfn_nag": {
          "rules_to_suppress": [
            {
              "id": "W58",
              "reason": "Lambda functions has the required permission to write CloudWatch Logs. It uses custom policy instead of arn:aws:iam::aws:policy/service-role/AWSLambdaBasicExecutionRole with tighter permissions."
            },
            {
              "id": "W89",
              "reason": "This is not a rule for the general case, just for specific use cases/industries"
            },
            {
              "id": "W92",
              "reason": "Impossible for us to define the correct concurrency for clients"
            }
          ]
        }
      }
    },
    "testcloudfrontmediastoreSetHttpSecurityHeadersVersionE87B65C3": {
      "Type": "AWS::Lambda::Version",
      "Properties": {
        "FunctionName": {
          "Ref": "testcloudfrontmediastoreSetHttpSecurityHeaders9995A63D"
        }
      }
    },
    "testcloudfrontmediastoreCloudfrontLoggingBucketA3A51E6A": {
      "Type": "AWS::S3::Bucket",
      "Properties": {
        "AccessControl": "LogDeliveryWrite",
        "BucketEncryption": {
          "ServerSideEncryptionConfiguration": [
            {
              "ServerSideEncryptionByDefault": {
                "SSEAlgorithm": "AES256"
              }
            }
          ]
        },
        "PublicAccessBlockConfiguration": {
          "BlockPublicAcls": true,
          "BlockPublicPolicy": true,
          "IgnorePublicAcls": true,
          "RestrictPublicBuckets": true
        }
      },
      "UpdateReplacePolicy": "Retain",
      "DeletionPolicy": "Retain",
      "Metadata": {
        "cfn_nag": {
          "rules_to_suppress": [
            {
              "id": "W35",
              "reason": "This S3 bucket is used as the access logging bucket for CloudFront Distribution"
            }
          ]
        }
      }
    },
    "testcloudfrontmediastoreCloudfrontLoggingBucketPolicyF3B44DFD": {
      "Type": "AWS::S3::BucketPolicy",
      "Properties": {
        "Bucket": {
          "Ref": "testcloudfrontmediastoreCloudfrontLoggingBucketA3A51E6A"
        },
        "PolicyDocument": {
          "Statement": [
            {
              "Action": "*",
              "Condition": {
                "Bool": {
                  "aws:SecureTransport": "false"
                }
              },
              "Effect": "Deny",
              "Principal": "*",
              "Resource": {
                "Fn::Join": [
                  "",
                  [
                    {
                      "Fn::GetAtt": [
                        "testcloudfrontmediastoreCloudfrontLoggingBucketA3A51E6A",
                        "Arn"
                      ]
                    },
                    "/*"
                  ]
                ]
              },
              "Sid": "HttpsOnly"
            }
          ],
          "Version": "2012-10-17"
        }
      }
    },
    "testcloudfrontmediastoreCloudfrontOriginRequestPolicyA1D988D3": {
      "Type": "AWS::CloudFront::OriginRequestPolicy",
      "Properties": {
        "OriginRequestPolicyConfig": {
          "Comment": "Policy for Constructs CloudFrontDistributionForMediaStore",
          "CookiesConfig": {
            "CookieBehavior": "none"
          },
          "HeadersConfig": {
            "HeaderBehavior": "whitelist",
            "Headers": [
              "Access-Control-Allow-Origin",
              "Access-Control-Request-Method",
              "Access-Control-Request-Header",
              "Origin"
            ]
          },
          "Name": {
            "Fn::Join": [
              "",
              [
                {
                  "Ref": "AWS::StackName"
                },
                "-",
                {
                  "Ref": "AWS::Region"
                },
                "-CloudFrontDistributionForMediaStore"
              ]
            ]
          },
          "QueryStringsConfig": {
            "QueryStringBehavior": "all"
          }
        }
      }
    },
    "testcloudfrontmediastoreCloudFrontDistributionED9265B1": {
      "Type": "AWS::CloudFront::Distribution",
      "Properties": {
        "DistributionConfig": {
          "DefaultCacheBehavior": {
            "AllowedMethods": [
              "GET",
              "HEAD",
              "OPTIONS",
              "PUT",
              "PATCH",
              "POST",
              "DELETE"
            ],
            "CachePolicyId": "658327ea-f89d-4fab-a63d-7e88639e58f6",
            "CachedMethods": [
              "GET",
              "HEAD"
            ],
            "Compress": true,
            "LambdaFunctionAssociations": [
              {
                "EventType": "origin-response",
                "LambdaFunctionARN": {
                  "Ref": "testcloudfrontmediastoreSetHttpSecurityHeadersVersionE87B65C3"
                }
              }
            ],
            "OriginRequestPolicyId": {
              "Ref": "testcloudfrontmediastoreCloudfrontOriginRequestPolicyA1D988D3"
            },
<<<<<<< HEAD
            "TargetOriginId": "overridePropertiestestcloudfrontmediastoreCloudFrontDistributionOrigin1120F47FC",
=======
            "TargetOriginId": "testcloudfrontmediastoreoverridetestcloudfrontmediastoreCloudFrontDistributionOrigin1BD16B15A",
>>>>>>> cbf94328
            "ViewerProtocolPolicy": "https-only"
          },
          "Enabled": true,
          "HttpVersion": "http2",
          "IPV6Enabled": true,
          "Logging": {
            "Bucket": {
              "Fn::GetAtt": [
                "testcloudfrontmediastoreCloudfrontLoggingBucketA3A51E6A",
                "RegionalDomainName"
              ]
            }
          },
          "Origins": [
            {
              "CustomOriginConfig": {
                "OriginProtocolPolicy": "https-only",
                "OriginSSLProtocols": [
                  "TLSv1.2"
                ]
              },
              "DomainName": {
                "Fn::Select": [
                  0,
                  {
                    "Fn::Split": [
                      "/",
                      {
                        "Fn::Select": [
                          1,
                          {
                            "Fn::Split": [
                              "://",
                              {
                                "Fn::GetAtt": [
                                  "testcloudfrontmediastoreMediaStoreContainerF60A96BB",
                                  "Endpoint"
                                ]
                              }
                            ]
                          }
                        ]
                      }
                    ]
                  }
                ]
              },
<<<<<<< HEAD
              "Id": "overridePropertiestestcloudfrontmediastoreCloudFrontDistributionOrigin1120F47FC"
=======
              "Id": "testcloudfrontmediastoreoverridetestcloudfrontmediastoreCloudFrontDistributionOrigin1BD16B15A"
>>>>>>> cbf94328
            }
          ]
        }
      },
      "Metadata": {
        "cfn_nag": {
          "rules_to_suppress": [
            {
              "id": "W70",
              "reason": "Since the distribution uses the CloudFront domain name, CloudFront automatically sets the security policy to TLSv1 regardless of the value of MinimumProtocolVersion"
            }
          ]
        }
      }
    }
  }
}<|MERGE_RESOLUTION|>--- conflicted
+++ resolved
@@ -4,11 +4,7 @@
     "testcloudfrontmediastoreMediaStoreContainerF60A96BB": {
       "Type": "AWS::MediaStore::Container",
       "Properties": {
-<<<<<<< HEAD
-        "ContainerName": "MyMediaStoreContainer",
-=======
         "ContainerName": "MyOwnMediaStoreContainer",
->>>>>>> cbf94328
         "AccessLoggingEnabled": true,
         "CorsPolicy": [
           {
@@ -43,11 +39,7 @@
               {
                 "Ref": "AWS::AccountId"
               },
-<<<<<<< HEAD
-              ":container/MyMediaStoreContainer/*\",\"Condition\":{\"Bool\":{\"aws:SecureTransport\":\"true\"}}}]}"
-=======
               ":container/MyOwnMediaStoreContainer/*\",\"Condition\":{\"Bool\":{\"aws:SecureTransport\":\"true\"}}}]}"
->>>>>>> cbf94328
             ]
           ]
         }
@@ -339,11 +331,7 @@
             "OriginRequestPolicyId": {
               "Ref": "testcloudfrontmediastoreCloudfrontOriginRequestPolicyA1D988D3"
             },
-<<<<<<< HEAD
             "TargetOriginId": "overridePropertiestestcloudfrontmediastoreCloudFrontDistributionOrigin1120F47FC",
-=======
-            "TargetOriginId": "testcloudfrontmediastoreoverridetestcloudfrontmediastoreCloudFrontDistributionOrigin1BD16B15A",
->>>>>>> cbf94328
             "ViewerProtocolPolicy": "https-only"
           },
           "Enabled": true,
@@ -391,11 +379,7 @@
                   }
                 ]
               },
-<<<<<<< HEAD
               "Id": "overridePropertiestestcloudfrontmediastoreCloudFrontDistributionOrigin1120F47FC"
-=======
-              "Id": "testcloudfrontmediastoreoverridetestcloudfrontmediastoreCloudFrontDistributionOrigin1BD16B15A"
->>>>>>> cbf94328
             }
           ]
         }
