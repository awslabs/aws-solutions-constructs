/**
 *  Copyright 2022 Amazon.com, Inc. or its affiliates. All Rights Reserved.
 *
 *  Licensed under the Apache License, Version 2.0 (the "License"). You may not use this file except in compliance
 *  with the License. A copy of the License is located at
 *
 *      http://www.apache.org/licenses/LICENSE-2.0
 *
 *  or in the 'license' file accompanying this file. This file is distributed on an 'AS IS' BASIS, WITHOUT WARRANTIES
 *  OR CONDITIONS OF ANY KIND, express or implied. See the License for the specific language governing permissions
 *  and limitations under the License.
 */

import * as dynamodb from 'aws-cdk-lib/aws-dynamodb';
import * as kinesis from 'aws-cdk-lib/aws-kinesis';
import * as lambda from 'aws-cdk-lib/aws-lambda';
import * as sqs from 'aws-cdk-lib/aws-sqs';
import * as mediastore from 'aws-cdk-lib/aws-mediastore';
import * as s3 from 'aws-cdk-lib/aws-s3';
import * as ec2 from 'aws-cdk-lib/aws-ec2';
import * as elb from 'aws-cdk-lib/aws-elasticloadbalancingv2';
import * as sns from 'aws-cdk-lib/aws-sns';
import * as glue from 'aws-cdk-lib/aws-glue';
import * as sagemaker from 'aws-cdk-lib/aws-sagemaker';
import * as secretsmanager from "aws-cdk-lib/aws-secretsmanager";
import * as kms from "aws-cdk-lib/aws-kms";
<<<<<<< HEAD
import {ResponseHeadersPolicyProps} from "aws-cdk-lib/aws-cloudfront";
=======
import * as opensearch from "aws-cdk-lib/aws-opensearchservice";
>>>>>>> a2b7365a

export interface VerifiedProps {
  readonly dynamoTableProps?: dynamodb.TableProps,
  readonly existingTableObj?: dynamodb.Table,
  readonly existingTableInterface?: dynamodb.ITable,

  readonly existingStreamObj?: kinesis.Stream;
  readonly kinesisStreamProps?: kinesis.StreamProps,

  readonly existingLambdaObj?: lambda.Function,
  readonly lambdaFunctionProps?: lambda.FunctionProps,

  readonly existingQueueObj?: sqs.Queue,
  readonly queueProps?: sqs.QueueProps,
  readonly deployDeadLetterQueue?: boolean,
  readonly deadLetterQueueProps?: sqs.QueueProps,

  readonly existingMediaStoreContainerObj?: mediastore.CfnContainer;
  readonly mediaStoreContainerProps?: mediastore.CfnContainerProps;

  readonly existingBucketObj?: s3.Bucket,
  readonly existingBucketInterface?: s3.IBucket,
  readonly bucketProps?: s3.BucketProps,

  readonly topicProps?: sns.TopicProps,
  readonly existingTopicObj?: sns.Topic,

  readonly glueJobProps?: glue.CfnJobProps,
  readonly existingGlueJob?: glue.CfnJob,

  readonly existingSagemakerEndpointObj?: sagemaker.CfnEndpoint,
  readonly endpointProps?: sagemaker.CfnEndpointProps,

  readonly existingSecretObj?: secretsmanager.Secret;
  readonly secretProps?: secretsmanager.SecretProps;

  readonly existingVpc?: ec2.IVpc;
  readonly vpcProps?: ec2.VpcProps;
  readonly deployVpc?: boolean;

  readonly encryptionKey?: kms.Key,
  readonly encryptionKeyProps?: kms.KeyProps

  readonly loadBalancerProps?: elb.ApplicationLoadBalancerProps;
  readonly existingLoadBalancerObj?: elb.ApplicationLoadBalancer;

  readonly logAlbAccessLogs?: boolean;
  readonly albLoggingBucketProps?: s3.BucketProps;

  readonly existingLoggingBucketObj?: s3.IBucket;
  readonly loggingBucketProps?: s3.BucketProps;
  readonly logS3AccessLogs?: boolean;

<<<<<<< HEAD
  readonly httpSecurityHeaders?: boolean;
  readonly responseHeadersPolicyProps?: ResponseHeadersPolicyProps;
=======
  readonly openSearchDomainProps?: opensearch.CfnDomainProps;
>>>>>>> a2b7365a
}

export function CheckProps(propsObject: VerifiedProps | any) {
  let errorMessages = '';
  let errorFound = false;

  if (propsObject.loadBalancerProps && propsObject.existingLoadBalancerObj) {
    errorMessages += 'Error - Either provide loadBalancerProps or existingLoadBalancerObj, but not both.\n';
    errorFound = true;
  }

  if (propsObject.dynamoTableProps && propsObject.existingTableObj) {
    errorMessages += 'Error - Either provide existingTableObj or dynamoTableProps, but not both.\n';
    errorFound = true;
  }

  if (propsObject.dynamoTableProps && propsObject.existingTableInterface) {
    errorMessages += 'Error - Either provide existingTableInterface or dynamoTableProps, but not both.\n';
    errorFound = true;
  }

  if (propsObject.existingStreamObj  && propsObject.kinesisStreamProps) {
    errorMessages += 'Error - Either provide existingStreamObj or kinesisStreamProps, but not both.\n';
    errorFound = true;
  }

  if (propsObject.existingLambdaObj && propsObject.lambdaFunctionProps) {
    errorMessages += 'Error - Either provide lambdaFunctionProps or existingLambdaObj, but not both.\n';
    errorFound = true;
  }

  if (propsObject.existingQueueObj && propsObject.queueProps) {
    errorMessages += 'Error - Either provide queueProps or existingQueueObj, but not both.\n';
    errorFound = true;
  }

  if (propsObject.queueProps?.encryptionMasterKey && propsObject.encryptionKey) {
    errorMessages += 'Error - Either provide queueProps.encryptionMasterKey or encryptionKey, but not both.\n';
    errorFound = true;
  }

  if (propsObject.queueProps?.encryptionMasterKey && propsObject.encryptionKeyProps) {
    errorMessages += 'Error - Either provide queueProps.encryptionMasterKey or encryptionKeyProps, but not both.\n';
    errorFound = true;
  }

  if ((propsObject?.deployDeadLetterQueue === false) && propsObject.deadLetterQueueProps) {
    errorMessages += 'Error - If deployDeadLetterQueue is false then deadLetterQueueProps cannot be specified.\n';
    errorFound = true;
  }

  const isQueueFifo: boolean = propsObject?.queueProps?.fifo;
  const isDeadLetterQueueFifo: boolean = propsObject?.deadLetterQueueProps?.fifo;
  const deployDeadLetterQueue: boolean = propsObject.deployDeadLetterQueue || propsObject.deployDeadLetterQueue === undefined;

  if (deployDeadLetterQueue && (isQueueFifo !== isDeadLetterQueueFifo)) {
    errorMessages += 'Error - If you specify a fifo: true in either queueProps or deadLetterQueueProps, you must also set fifo: true in the other props object. \
    Fifo must match for the Queue and the Dead Letter Queue.\n';
    errorFound = true;
  }

  if (propsObject.existingMediaStoreContainerObj && propsObject.mediaStoreContainerProps) {
    errorMessages += 'Error - Either provide mediaStoreContainerProps or existingMediaStoreContainerObj, but not both.\n';
    errorFound = true;
  }

  if (propsObject.existingBucketObj && propsObject.bucketProps) {
    errorMessages += 'Error - Either provide bucketProps or existingBucketObj, but not both.\n';
    errorFound = true;
  }

  if (propsObject.existingBucketInterface && propsObject.bucketProps) {
    errorMessages += 'Error - Either provide bucketProps or existingBucketInterface, but not both.\n';
    errorFound = true;
  }

  if (propsObject.topicProps && propsObject.existingTopicObj) {
    errorMessages += 'Error - Either provide topicProps or existingTopicObj, but not both.\n';
    errorFound = true;
  }

  if (propsObject.topicProps?.masterKey && propsObject.encryptionKey) {
    errorMessages += 'Error - Either provide topicProps.masterKey or encryptionKey, but not both.\n';
    errorFound = true;
  }

  if (propsObject.topicProps?.masterKey && propsObject.encryptionKeyProps) {
    errorMessages += 'Error - Either provide topicProps.masterKey or encryptionKeyProps, but not both.\n';
    errorFound = true;
  }

  if (propsObject.glueJobProps && propsObject.existingGlueJob) {
    errorMessages += 'Error - Either provide glueJobProps or existingGlueJob, but not both.\n';
    errorFound = true;
  }

  if (propsObject.existingSagemakerEndpointObj && propsObject.endpointProps) {
    errorMessages += 'Error - Either provide endpointProps or existingSagemakerEndpointObj, but not both.\n';
    errorFound = true;
  }

  if (propsObject.existingSecretObj && propsObject.secretProps) {
    errorMessages += 'Error - Either provide secretProps or existingSecretObj, but not both.\n';
    errorFound = true;
  }

  if ((propsObject.deployVpc || propsObject.vpcProps) && propsObject.existingVpc) {
    errorMessages += 'Error - Either provide an existingVpc or some combination of deployVpc and vpcProps, but not both.\n';
    errorFound = true;
  }

  if (propsObject.encryptionKey && propsObject.encryptionKeyProps) {
    errorMessages += 'Error - Either provide encryptionKey or encryptionKeyProps, but not both.\n';
    errorFound = true;
  }

  if (propsObject.existingEventBusInterface && propsObject.eventBusProps) {
    errorMessages += 'Error - Either provide existingEventBusInterface or eventBusProps, but not both.\n';
    errorFound = true;
  }

  if (propsObject.existingWebaclObj && propsObject.webaclProps) {
    errorMessages += 'Error - Either provide existingWebaclObj or webaclProps, but not both.\n';
    errorFound = true;
  }

  if ((propsObject?.logAlbAccessLogs === false) && (propsObject.albLoggingBucketProps)) {
    errorMessages += 'Error - If logAlbAccessLogs is false, supplying albLoggingBucketProps is invalid.\n';
    errorFound = true;
  }

  if (propsObject.existingLoggingBucketObj && propsObject.loggingBucketProps) {
    errorMessages += 'Error - Either provide existingLoggingBucketObj or loggingBucketProps, but not both.\n';
    errorFound = true;
  }

  if ((propsObject?.logS3AccessLogs === false) && (propsObject.loggingBucketProps || propsObject.existingLoggingBucketObj)) {
    errorMessages += 'Error - If logS3AccessLogs is false, supplying loggingBucketProps or existingLoggingBucketObj is invalid.\n';
    errorFound = true;
  }

  if (propsObject.existingBucketObj && (propsObject.loggingBucketProps || propsObject.logS3AccessLogs)) {
    errorMessages += 'Error - If existingBucketObj is provided, supplying loggingBucketProps or logS3AccessLogs is an error.\n';
    errorFound = true;
  }

<<<<<<< HEAD
  if (propsObject.httpSecurityHeaders !== false && propsObject.responseHeadersPolicyProps?.securityHeadersBehavior) {
    errorMessages += 'responseHeadersPolicyProps.securityHeadersBehavior can only be passed if httpSecurityHeaders is set to `false`.';
    errorFound = true;
=======
  if (propsObject.openSearchDomainProps?.vpcOptions) {
    throw new Error("Error - Define VPC using construct parameters not the OpenSearch Service props");
>>>>>>> a2b7365a
  }

  if (errorFound) {
    throw new Error(errorMessages);
  }
}

export function CheckListValues(allowedPermissions: string[], submittedValues: string[], valueType: string) {
  submittedValues.forEach((submittedValue) => {
    if (!allowedPermissions.includes(submittedValue)) {
      throw Error(`Invalid ${valueType} submitted - ${submittedValue}` );
    }
  });
}<|MERGE_RESOLUTION|>--- conflicted
+++ resolved
@@ -24,11 +24,8 @@
 import * as sagemaker from 'aws-cdk-lib/aws-sagemaker';
 import * as secretsmanager from "aws-cdk-lib/aws-secretsmanager";
 import * as kms from "aws-cdk-lib/aws-kms";
-<<<<<<< HEAD
 import {ResponseHeadersPolicyProps} from "aws-cdk-lib/aws-cloudfront";
-=======
 import * as opensearch from "aws-cdk-lib/aws-opensearchservice";
->>>>>>> a2b7365a
 
 export interface VerifiedProps {
   readonly dynamoTableProps?: dynamodb.TableProps,
@@ -82,12 +79,10 @@
   readonly loggingBucketProps?: s3.BucketProps;
   readonly logS3AccessLogs?: boolean;
 
-<<<<<<< HEAD
   readonly httpSecurityHeaders?: boolean;
   readonly responseHeadersPolicyProps?: ResponseHeadersPolicyProps;
-=======
+  
   readonly openSearchDomainProps?: opensearch.CfnDomainProps;
->>>>>>> a2b7365a
 }
 
 export function CheckProps(propsObject: VerifiedProps | any) {
@@ -234,14 +229,12 @@
     errorFound = true;
   }
 
-<<<<<<< HEAD
   if (propsObject.httpSecurityHeaders !== false && propsObject.responseHeadersPolicyProps?.securityHeadersBehavior) {
     errorMessages += 'responseHeadersPolicyProps.securityHeadersBehavior can only be passed if httpSecurityHeaders is set to `false`.';
     errorFound = true;
-=======
+    
   if (propsObject.openSearchDomainProps?.vpcOptions) {
     throw new Error("Error - Define VPC using construct parameters not the OpenSearch Service props");
->>>>>>> a2b7365a
   }
 
   if (errorFound) {
