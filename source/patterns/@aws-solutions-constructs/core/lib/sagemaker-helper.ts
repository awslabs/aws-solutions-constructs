/**
 *  Copyright 2021 Amazon.com, Inc. or its affiliates. All Rights Reserved.
 *
 *  Licensed under the Apache License, Version 2.0 (the "License"). You may not use this file except in compliance
 *  with the License. A copy of the License is located at
 *
 *      http://www.apache.org/licenses/LICENSE-2.0
 *
 *  or in the 'license' file accompanying this file. This file is distributed on an 'AS IS' BASIS, WITHOUT WARRANTIES
 *  OR CONDITIONS OF ANY KIND, express or implied. See the License for the specific language governing permissions
 *  and limitations under the License.
 */

import * as sagemaker from '@aws-cdk/aws-sagemaker';
import * as ec2 from '@aws-cdk/aws-ec2';
import { buildEncryptionKey } from './kms-helper';
import {
  DefaultSagemakerNotebookProps,
  DefaultSagemakerModelProps,
  DefaultSagemakerEndpointConfigProps,
  DefaultSagemakerEndpointProps,
} from './sagemaker-defaults';
import * as cdk from '@aws-cdk/core';
import { overrideProps } from './utils';
import { buildVpc } from './vpc-helper';
import * as iam from '@aws-cdk/aws-iam';
<<<<<<< HEAD
import { Aws } from '@aws-cdk/core';
=======
import { Aws } from "@aws-cdk/core";
import { DefaultPublicPrivateVpcProps } from "./vpc-defaults";
>>>>>>> 5ebdc415

export interface BuildSagemakerNotebookProps {
  /**
   * Optional user provided props for CfnNotebookInstanceProps
   *
   * @default - Default props are used
   */
  readonly sagemakerNotebookProps?: sagemaker.CfnNotebookInstanceProps | any;
  /**
   * Optional user provided props to deploy inside vpc
   *
   * @default - true
   */
  readonly deployInsideVpc?: boolean;
  /**
   * An optional, Existing instance of notebook object.
   * If this is set then the sagemakerNotebookProps is ignored
   *
   * @default - None
   */
  readonly existingNotebookObj?: sagemaker.CfnNotebookInstance;
  /**
   * IAM Role Arn for Sagemaker NoteBookInstance
   *
   * @default - None
   */
  readonly role: iam.Role;
}

function addPermissions(_role: iam.Role) {
  // Grant permissions to NoteBookInstance for creating and training the model
  _role.addToPolicy(
    new iam.PolicyStatement({
      resources: [`arn:${Aws.PARTITION}:sagemaker:${Aws.REGION}:${Aws.ACCOUNT_ID}:*`],
      actions: [
        'sagemaker:CreateTrainingJob',
        'sagemaker:DescribeTrainingJob',
        'sagemaker:CreateModel',
        'sagemaker:DescribeModel',
        'sagemaker:DeleteModel',
        'sagemaker:CreateEndpoint',
        'sagemaker:CreateEndpointConfig',
        'sagemaker:DescribeEndpoint',
        'sagemaker:DescribeEndpointConfig',
        'sagemaker:DeleteEndpoint',
        'sagemaker:DeleteEndpointConfig',
        'sagemaker:InvokeEndpoint',
        'sagemaker:UpdateEndpointWeightsAndCapacities',
      ],
    })
  );

  // Grant CloudWatch Logging permissions
  _role.addToPolicy(
    new iam.PolicyStatement({
      resources: [`arn:${cdk.Aws.PARTITION}:logs:${cdk.Aws.REGION}:${cdk.Aws.ACCOUNT_ID}:log-group:/aws/sagemaker/*`],
      actions: [
        'logs:CreateLogGroup',
        'logs:CreateLogStream',
        'logs:DescribeLogStreams',
        'logs:GetLogEvents',
        'logs:PutLogEvents',
      ],
    })
  );

  // To place the Sagemaker model in a private VPC
  _role.addToPolicy(
    new iam.PolicyStatement({
      resources: ['*'],
      actions: [
        'ec2:CreateNetworkInterface',
        'ec2:CreateNetworkInterfacePermission',
        'ec2:DeleteNetworkInterface',
        'ec2:DeleteNetworkInterfacePermission',
        'ec2:DescribeNetworkInterfaces',
        'ec2:DescribeVpcs',
        'ec2:DescribeDhcpOptions',
        'ec2:DescribeSubnets',
        'ec2:DescribeSecurityGroups',
      ],
    })
  );

  // To create a Sagemaker model using Bring-Your-Own-Model (BYOM) algorith image
  _role.addToPolicy(
    new iam.PolicyStatement({
      resources: [`arn:${cdk.Aws.PARTITION}:ecr:${cdk.Aws.REGION}:${cdk.Aws.ACCOUNT_ID}:repository/*`],
      actions: [
        'ecr:BatchCheckLayerAvailability',
        'ecr:GetDownloadUrlForLayer',
        'ecr:DescribeRepositories',
        'ecr:DescribeImages',
        'ecr:BatchGetImage',
      ],
    })
  );

  // Add GetAuthorizationToken (it can not be bound to resources other than *)
  _role.addToPolicy(
    new iam.PolicyStatement({
      resources: ['*'],
      actions: ['ecr:GetAuthorizationToken'],
    })
  );

  // Add CloudWatch permission to for metrics/alarms
  _role.addToPolicy(
    new iam.PolicyStatement({
      resources: ['*'],
      actions: [
        'cloudwatch:PutMetricData',
        'cloudwatch:PutMetricAlarm',
        'cloudwatch:DescribeAlarms',
        'cloudwatch:DeleteAlarms',
      ],
    })
  );

  // add permission to use Elastic Inference accelerator
  _role.addToPolicy(
    new iam.PolicyStatement({
      resources: ['*'],
      actions: ['elastic-inference:Connect'],
    })
  );

  // Add permissions to automatically scaling a Sagemaker real-time inference endpoint
  _role.addToPolicy(
    new iam.PolicyStatement({
      resources: ['*'],
      actions: [
        'application-autoscaling:DeleteScalingPolicy',
        'application-autoscaling:DeleteScheduledAction',
        'application-autoscaling:DeregisterScalableTarget',
        'application-autoscaling:DescribeScalableTargets',
        'application-autoscaling:DescribeScalingActivities',
        'application-autoscaling:DescribeScalingPolicies',
        'application-autoscaling:DescribeScheduledActions',
        'application-autoscaling:PutScalingPolicy',
        'application-autoscaling:PutScheduledAction',
        'application-autoscaling:RegisterScalableTarget',
      ],
    })
  );

  // add kms permissions
  _role.addToPolicy(
    new iam.PolicyStatement({
      resources: ['*'],
      actions: ['kms:DescribeKey', 'kms:ListAliases'],
    })
  );

  // Add S3 permissions to get Model artifact, put data capture files, etc.
  _role.addToPolicy(
    new iam.PolicyStatement({
      actions: ['s3:GetObject', 's3:PutObject', 's3:DeleteObject', 's3:ListBucket'],
      resources: ['arn:aws:s3:::*'],
    })
  );

  // Grant GetRole permissions to the Sagemaker service
  _role.addToPolicy(
    new iam.PolicyStatement({
      resources: [_role.roleArn],
      actions: ['iam:GetRole'],
    })
  );

  // Grant PassRole permissions to the Sagemaker service
  _role.addToPolicy(
    new iam.PolicyStatement({
      resources: [_role.roleArn],
      actions: ['iam:PassRole'],
      conditions: {
        StringLike: { 'iam:PassedToService': 'sagemaker.amazonaws.com' },
      },
    })
  );
}

export function buildSagemakerNotebook(
  scope: cdk.Construct,
  props: BuildSagemakerNotebookProps
): [sagemaker.CfnNotebookInstance, ec2.IVpc?, ec2.SecurityGroup?] {
  // Setup the notebook properties
  let sagemakerNotebookProps;
  let vpcInstance;
  let securityGroup;
  let kmsKeyId: string;
  let subnetId: string;

  // Conditional Sagemaker Notebook creation
  if (!props.existingNotebookObj) {
    if (
      (props.sagemakerNotebookProps?.subnetId && props.sagemakerNotebookProps?.securityGroupIds === undefined) ||
      (props.sagemakerNotebookProps?.subnetId === undefined && props.sagemakerNotebookProps?.securityGroupIds)
    ) {
      throw new Error('Must define both sagemakerNotebookProps.subnetId and sagemakerNotebookProps.securityGroupIds');
    }

    addPermissions(props.role);

    if (props.sagemakerNotebookProps?.kmsKeyId === undefined) {
      kmsKeyId = buildEncryptionKey(scope).keyId;
    } else {
      kmsKeyId = props.sagemakerNotebookProps.kmsKeyId;
    }

    if (props.deployInsideVpc === undefined || props.deployInsideVpc) {
<<<<<<< HEAD
      if (
        props.sagemakerNotebookProps?.subnetId === undefined &&
        props.sagemakerNotebookProps?.securityGroupIds === undefined
      ) {
        vpcInstance = buildVpc(scope);
        securityGroup = new ec2.SecurityGroup(scope, 'SecurityGroup', {
=======
      if (props.sagemakerNotebookProps?.subnetId === undefined && props.sagemakerNotebookProps?.securityGroupIds === undefined) {
        vpcInstance = buildVpc(scope, {
          defaultVpcProps: DefaultPublicPrivateVpcProps()
        });
        securityGroup = new ec2.SecurityGroup(scope, "SecurityGroup", {
>>>>>>> 5ebdc415
          vpc: vpcInstance,
          allowAllOutbound: false,
        });
        securityGroup.addEgressRule(ec2.Peer.anyIpv4(), ec2.Port.tcp(443));

        // Add Cfn_Nag Suppression for WARN W5: Security Groups found with cidr open to world on egress
        const cfnSecurityGroup = securityGroup.node.findChild('Resource') as ec2.CfnSecurityGroup;
        cfnSecurityGroup.cfnOptions.metadata = {
          cfn_nag: {
            rules_to_suppress: [
              {
                id: 'W5',
                reason: 'Allow notebook users to access the Internet from the notebook',
              },
            ],
          },
        };

        subnetId = vpcInstance.privateSubnets[0].subnetId;

        sagemakerNotebookProps = DefaultSagemakerNotebookProps(props.role.roleArn, kmsKeyId, subnetId, [
          securityGroup.securityGroupId,
        ]);
      } else {
        sagemakerNotebookProps = DefaultSagemakerNotebookProps(
          props.role.roleArn,
          kmsKeyId,
          props.sagemakerNotebookProps?.subnetId,
          props.sagemakerNotebookProps?.securityGroupIds
        );
      }
    } else {
      sagemakerNotebookProps = DefaultSagemakerNotebookProps(props.role.roleArn, kmsKeyId);
    }

    if (props.sagemakerNotebookProps) {
      sagemakerNotebookProps = overrideProps(sagemakerNotebookProps, props.sagemakerNotebookProps);
    }

    // Create the notebook
    const sagemakerInstance: sagemaker.CfnNotebookInstance = new sagemaker.CfnNotebookInstance(
      scope,
      'SagemakerNotebook',
      sagemakerNotebookProps
    );
    if (vpcInstance) {
      return [sagemakerInstance, vpcInstance, securityGroup];
    } else {
      return [sagemakerInstance];
    }
  } else {
    // Return existing notebook object
    return [props.existingNotebookObj];
  }
}

export interface BuildSagemakerEndpointProps {
  /**
   * Existing Sagemaker Enpoint object, if this is set then the modelProps, endpointConfigProps, and endpointProps are ignored
   *
   * @default - None
   */
  readonly existingSagemakerEndpointObj?: sagemaker.CfnEndpoint;
  /**
   * User provided props to create Sagemaker Model
   *
   * @default - None
   */
  readonly modelProps?: sagemaker.CfnModelProps;
  /**
   * User provided props to create Sagemaker Endpoint Configuration
   *
   * @default - None
   */
  readonly endpointConfigProps?: sagemaker.CfnEndpointConfigProps;
  /**
   * User provided props to create Sagemaker Endpoint
   *
   * @default - None
   */
  readonly endpointProps?: sagemaker.CfnEndpointProps;
  /**
   * A VPC where the Sagemaker Endpoint will be placed
   *
   * @default - None
   */
  readonly vpc?: ec2.IVpc;
  /**
   * Whether to deploy a natgatway in the new VPC (if deployVpc is true).
   * If deployNatGateway is true, the construct creates Public and Private subnets.
   * Otherwise, it creates Isolated subnets only
   *
   * @default - false
   */
  readonly deployNatGateway?: boolean;
  /**
   * IAM Rol, with all required permissions, to be assumed by Sagemaker to create resources
   * The Role is not required if existingSagemakerEndpointObj is provided.
   *
   * @default - None
   */
  readonly role?: iam.Role;
}

export function BuildSagemakerEndpoint(
  scope: cdk.Construct,
  props: BuildSagemakerEndpointProps
): [sagemaker.CfnEndpoint, sagemaker.CfnEndpointConfig?, sagemaker.CfnModel?] {
  /** Conditional Sagemaker endpoint creation */
  if (!props.existingSagemakerEndpointObj) {
    if (props.modelProps) {
      /** return [endpoint, endpointConfig, model] */
      return deploySagemakerEndpoint(scope, props);
    } else {
      throw Error('Either existingSagemakerEndpointObj or at least modelProps is required');
    }
  } else {
    /** Otherwise, return [endpoint] */
    return [props.existingSagemakerEndpointObj];
  }
}

export function deploySagemakerEndpoint(
  scope: cdk.Construct,
  props: BuildSagemakerEndpointProps
): [sagemaker.CfnEndpoint, sagemaker.CfnEndpointConfig?, sagemaker.CfnModel?] {
  let model: sagemaker.CfnModel;
  let endpointConfig: sagemaker.CfnEndpointConfig;
  let endpoint: sagemaker.CfnEndpoint;
  let sagemakerRole: iam.Role;

  // Create Sagemaker's model, endpointConfig, and endpoint
  if (props.modelProps) {
    // Check if the client has provided executionRoleArn and Role
    if (props.modelProps.executionRoleArn) {
      // Check if the Role is also provided and matches the provided executionRoleArn
      if (!props.role || (props.role && props.role.roleArn !== props.modelProps.executionRoleArn)) {
        throw Error(`You need to provide the Sagemaker IAM Role with the arn ${props.modelProps.executionRoleArn}`);
      }
      // Use the client provided Role
      sagemakerRole = props.role;
    } else {
      // Create the Sagemaker Role
      sagemakerRole = new iam.Role(scope, 'SagemakerRole', {
        assumedBy: new iam.ServicePrincipal('sagemaker.amazonaws.com'),
      });
      // Add required permissions
      addPermissions(sagemakerRole);
    }

    // Create Sagemaker Model
    model = createSagemakerModel(scope, props.modelProps, sagemakerRole, props.vpc, props.deployNatGateway);
    // Create Sagemaker EndpointConfig
    endpointConfig = createSagemakerEndpointConfig(scope, model.attrModelName, props.endpointConfigProps);
    // Add dependency on model
    endpointConfig.addDependsOn(model);
    // Create Sagemaker Endpoint
    endpoint = createSagemakerEndpoint(scope, endpointConfig.attrEndpointConfigName, props.endpointProps);
    // Add dependency on EndpointConfig
    endpoint.addDependsOn(endpointConfig);

    return [endpoint, endpointConfig, model];
  } else {
    throw Error('You need to provide at least modelProps to create Sagemaker Endpoint');
  }
}

export function createSagemakerModel(
  scope: cdk.Construct,
  modelProps: sagemaker.CfnModelProps,
  role: iam.Role,
  vpc?: ec2.IVpc,
  deployNatGateway?: boolean
): sagemaker.CfnModel {
  let finalModelProps: sagemaker.CfnModelProps;
  let primaryContainer: sagemaker.CfnModel.ContainerDefinitionProperty;
  let vpcConfig: sagemaker.CfnModel.VpcConfigProperty | undefined;
  let model: sagemaker.CfnModel;

  if (vpc) {
    const modelDefaultSecurityGroup = new ec2.SecurityGroup(scope, 'ReplaceModelDefaultSecurityGroup', {
      vpc,
      allowAllOutbound: true,
    });

    // Allow https traffic from within the VPC
    modelDefaultSecurityGroup.addIngressRule(ec2.Peer.ipv4(vpc.vpcCidrBlock), ec2.Port.tcp(443));

    const cfnSecurityGroup = modelDefaultSecurityGroup.node.findChild('Resource') as ec2.CfnSecurityGroup;
    cfnSecurityGroup.cfnOptions.metadata = {
      cfn_nag: {
        rules_to_suppress: [
          {
            id: 'W5',
            reason: 'Egress of 0.0.0.0/0 is default and generally considered OK',
          },
          {
            id: 'W40',
            reason: 'Egress IPProtocol of -1 is default and generally considered OK',
          },
        ],
      },
    };

    // Get the subnetIds and securityGroup
    vpcConfig = {
      subnets: vpc.selectSubnets({
        // if deployNatGateway is false and vpc contains isolated subnets, select isolated. Otherwise, select private subnets
        subnetType: !deployNatGateway && vpc.isolatedSubnets ? ec2.SubnetType.ISOLATED : ec2.SubnetType.PRIVATE,
        onePerAz: true,
      }).subnetIds,
      securityGroupIds: [modelDefaultSecurityGroup.securityGroupId],
    };
  }
  if (modelProps.primaryContainer) {
    // Get user provided Model's primary container
    primaryContainer = modelProps.primaryContainer as sagemaker.CfnModel.ContainerDefinitionProperty;
    // Get default Model props
    finalModelProps = DefaultSagemakerModelProps(role.roleArn, primaryContainer, vpcConfig);
    // Override default model properties
    finalModelProps = overrideProps(finalModelProps, modelProps);

    // Create the Sagemaker's Model
    model = new sagemaker.CfnModel(scope, 'SagemakerModel', finalModelProps);
    // Add dependency on the Sagemaker's role
    model.node.addDependency(role);

    return model;
  } else {
    throw Error('You need to provide at least primaryContainer to create Sagemaker Model');
  }
}

export function createSagemakerEndpointConfig(
  scope: cdk.Construct,
  modelName: string,
  endpointConfigProps?: sagemaker.CfnEndpointConfigProps
): sagemaker.CfnEndpointConfig {
  let finalEndpointConfigProps: sagemaker.CfnEndpointConfigProps;
  let kmsKeyId: string;
  let endpointConfig: sagemaker.CfnEndpointConfig;

  // Create encryption key if one is not provided
  if (endpointConfigProps && endpointConfigProps.kmsKeyId) {
    kmsKeyId = endpointConfigProps.kmsKeyId;
  } else {
    kmsKeyId = buildEncryptionKey(scope).keyId;
  }
  // Get default EndpointConfig props
  finalEndpointConfigProps = DefaultSagemakerEndpointConfigProps(modelName, kmsKeyId);
  // Overwrite default EndpointConfig properties
  if (endpointConfigProps) {
    finalEndpointConfigProps = overrideProps(finalEndpointConfigProps, endpointConfigProps);
  }

  // Create the Sagemaker's EndpointConfig
  endpointConfig = new sagemaker.CfnEndpointConfig(scope, 'SagemakerEndpointConfig', finalEndpointConfigProps);

  return endpointConfig;
}

export function createSagemakerEndpoint(
  scope: cdk.Construct,
  endpointConfigName: string,
  endpointProps?: sagemaker.CfnEndpointProps
): sagemaker.CfnEndpoint {
  let finalEndpointProps: sagemaker.CfnEndpointProps;
  let endpoint: sagemaker.CfnEndpoint;

  // Get default Endpoint props
  finalEndpointProps = DefaultSagemakerEndpointProps(endpointConfigName);
  // Overwrite default Endpoint properties
  if (endpointProps) {
    finalEndpointProps = overrideProps(finalEndpointProps, endpointProps);
  }

  // Create the Sagemaker's Endpoint
  endpoint = new sagemaker.CfnEndpoint(scope, 'SagemakerEndpoint', finalEndpointProps);

  return endpoint;
}<|MERGE_RESOLUTION|>--- conflicted
+++ resolved
@@ -24,12 +24,8 @@
 import { overrideProps } from './utils';
 import { buildVpc } from './vpc-helper';
 import * as iam from '@aws-cdk/aws-iam';
-<<<<<<< HEAD
 import { Aws } from '@aws-cdk/core';
-=======
-import { Aws } from "@aws-cdk/core";
-import { DefaultPublicPrivateVpcProps } from "./vpc-defaults";
->>>>>>> 5ebdc415
+import { DefaultPublicPrivateVpcProps } from './vpc-defaults';
 
 export interface BuildSagemakerNotebookProps {
   /**
@@ -241,20 +237,14 @@
     }
 
     if (props.deployInsideVpc === undefined || props.deployInsideVpc) {
-<<<<<<< HEAD
       if (
         props.sagemakerNotebookProps?.subnetId === undefined &&
         props.sagemakerNotebookProps?.securityGroupIds === undefined
       ) {
-        vpcInstance = buildVpc(scope);
+        vpcInstance = buildVpc(scope, {
+          defaultVpcProps: DefaultPublicPrivateVpcProps(),
+        });
         securityGroup = new ec2.SecurityGroup(scope, 'SecurityGroup', {
-=======
-      if (props.sagemakerNotebookProps?.subnetId === undefined && props.sagemakerNotebookProps?.securityGroupIds === undefined) {
-        vpcInstance = buildVpc(scope, {
-          defaultVpcProps: DefaultPublicPrivateVpcProps()
-        });
-        securityGroup = new ec2.SecurityGroup(scope, "SecurityGroup", {
->>>>>>> 5ebdc415
           vpc: vpcInstance,
           allowAllOutbound: false,
         });
