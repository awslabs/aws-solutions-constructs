--- conflicted
+++ resolved
@@ -110,15 +110,10 @@
   );
 }
 
-<<<<<<< HEAD
 export function buildSagemakerNotebook(
   scope: cdk.Construct,
   props: BuildSagemakerNotebookProps
-): [sagemaker.CfnNotebookInstance, ec2.Vpc?, ec2.SecurityGroup?] {
-=======
-export function buildSagemakerNotebook(scope: cdk.Construct, props: BuildSagemakerNotebookProps): [sagemaker.CfnNotebookInstance, ec2.IVpc?,
-                                        ec2.SecurityGroup?] {
->>>>>>> 8130c546
+): [sagemaker.CfnNotebookInstance, ec2.IVpc?, ec2.SecurityGroup?] {
   // Setup the notebook properties
   let sagemakerNotebookProps;
   let vpcInstance;
@@ -236,7 +231,7 @@
    *
    * @default - None
    */
-  readonly vpc?: ec2.Vpc;
+  readonly vpc?: ec2.IVpc;
   /**
    * Whether to deploy a natgatway in the new VPC (if deployVpc is true).
    * If deployNatGateway is true, the construct creates Public and Private subnets.
@@ -302,7 +297,7 @@
   scope: cdk.Construct,
   modelProps: sagemaker.CfnModelProps,
   role: iam.Role,
-  vpc?: ec2.Vpc,
+  vpc?: ec2.IVpc,
   deployNatGateway?: boolean
 ): sagemaker.CfnModel {
   let finalModelProps: sagemaker.CfnModelProps;
