--- conflicted
+++ resolved
@@ -16,20 +16,6 @@
 import { Bucket, BucketProps } from '@aws-cdk/aws-s3';
 
 export function DefaultS3Props(loggingBucket ?: Bucket, lifecycleRules?: s3.LifecycleRule[]): s3.BucketProps {
-<<<<<<< HEAD
-    return {
-        encryption: s3.BucketEncryption.S3_MANAGED,
-        versioned: true,
-        blockPublicAccess: s3.BlockPublicAccess.BLOCK_ALL,
-        removalPolicy: RemovalPolicy.RETAIN,
-        ...((lifecycleRules !== undefined) && { lifecycleRules }),
-        ...((loggingBucket !== undefined) && { serverAccessLogsBucket: loggingBucket })
-    } as BucketProps;
-}
-
-// Default event types to trigger S3 notifications
-export const defaultS3NotificationEventTypes = [s3.EventType.OBJECT_CREATED];
-=======
   return {
     encryption: s3.BucketEncryption.S3_MANAGED,
     versioned: true,
@@ -39,4 +25,6 @@
     ...((loggingBucket !== undefined) && { serverAccessLogsBucket: loggingBucket })
   } as BucketProps;
 }
->>>>>>> d5f3d8e3
+
+// Default event types to trigger S3 notifications
+export const defaultS3NotificationEventTypes = [s3.EventType.OBJECT_CREATED];