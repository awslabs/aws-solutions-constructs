--- conflicted
+++ resolved
@@ -69,11 +69,8 @@
   ECR_API = "ECR_API",
   ECR_DKR = "ECR_DKR",
   EVENTS = "CLOUDWATCH_EVENTS",
-<<<<<<< HEAD
-  KINESIS_FIREHOSE = "KINESIS_FIREHOSE"
-=======
+  KINESIS_FIREHOSE = "KINESIS_FIREHOSE",
   KINESIS_STREAMS = "KINESIS_STREAMS"
->>>>>>> 81592de3
 }
 
 enum EndpointTypes {
@@ -145,15 +142,14 @@
     endpointInterfaceService: ec2.InterfaceVpcEndpointAwsService.CLOUDWATCH_EVENTS
   },
   {
-<<<<<<< HEAD
     endpointName: ServiceEndpointTypes.KINESIS_FIREHOSE,
     endpointType: EndpointTypes.INTERFACE,
     endpointInterfaceService: ec2.InterfaceVpcEndpointAwsService.KINESIS_FIREHOSE
-=======
+  },
+  {
     endpointName: ServiceEndpointTypes.KINESIS_STREAMS,
     endpointType: EndpointTypes.INTERFACE,
     endpointInterfaceService: ec2.InterfaceVpcEndpointAwsService.KINESIS_STREAMS
->>>>>>> 81592de3
   }
 ];
 
