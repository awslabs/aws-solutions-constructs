--- conflicted
+++ resolved
@@ -19,9 +19,9 @@
 import * as lambda from '@aws-cdk/aws-lambda';
 import * as mediastore from '@aws-cdk/aws-mediastore';
 import {
-    DefaultCloudFrontWebDistributionForS3Props,
-    DefaultCloudFrontWebDistributionForApiGatewayProps,
-    DefaultCloudFrontDisributionForMediaStoreProps
+  DefaultCloudFrontWebDistributionForS3Props,
+  DefaultCloudFrontWebDistributionForApiGatewayProps,
+  DefaultCloudFrontDisributionForMediaStoreProps
 } from './cloudfront-distribution-defaults';
 import { overrideProps } from './utils';
 import { deployLambdaFunction } from './lambda-helper';
@@ -180,118 +180,88 @@
         reason: `Public website bucket policy requires a wildcard principal`
       }]
     }
-<<<<<<< HEAD
-
-    if (cloudFrontDistributionProps && cloudFrontDistributionProps.loggingConfig) {
-        defaultprops = DefaultCloudFrontWebDistributionForS3Props(sourceBucket,
-          cloudFrontDistributionProps.loggingConfig.bucket, _httpSecurityHeaders, edgeLambdaVersion);
-    } else {
-        loggingBucket = createLoggingBucket(scope, 'CloudfrontLoggingBucket');
-        defaultprops = DefaultCloudFrontWebDistributionForS3Props(sourceBucket, loggingBucket,
-          _httpSecurityHeaders, edgeLambdaVersion);
-    }
-
-    const cfprops = cloudFrontDistributionProps ? overrideProps(defaultprops, cloudFrontDistributionProps) : defaultprops;
-    // Create the Cloudfront Distribution
-    const cfDistribution: cloudfront.Distribution = new cloudfront.Distribution(scope, 'CloudFrontDistribution', cfprops);
-    updateSecurityPolicy(cfDistribution);
-
-    // Extract the CfnBucketPolicy from the sourceBucket
-    const bucketPolicy = sourceBucket.policy as s3.BucketPolicy;
-    const sourceBucketPolicy = bucketPolicy.node.findChild('Resource') as s3.CfnBucketPolicy;
-    sourceBucketPolicy.cfnOptions.metadata = {
-        cfn_nag: {
-            rules_to_suppress: [{
-                id: 'F16',
-                reason: `Public website bucket policy requires a wildcard principal`
-            }]
-        }
-    };
-    return [cfDistribution, edgeLambdaVersion, loggingBucket];
-}
-
-export function CloudFrontDistributionForMediaStore(scope: cdk.Construct,
-                                                    mediaStoreContainer: mediastore.CfnContainer,
-                                                    cloudFrontDistributionProps?: cloudfront.DistributionProps | any,
-                                                    httpSecurityHeaders?: boolean):
-                                                    [cloudfront.Distribution, s3.Bucket, cloudfront.OriginRequestPolicy, lambda.Version?] {
-
-    let defaultprops: cloudfront.DistributionProps;
-    let originRequestPolicy: cloudfront.OriginRequestPolicy;
-    let loggingBucket: s3.Bucket;
-    let edgeLambdaVersion: lambda.Version | undefined;
-    const _httpSecurityHeaders = (httpSecurityHeaders !== undefined && httpSecurityHeaders === false) ? false : true;
-
-    if (_httpSecurityHeaders) {
-        edgeLambdaVersion = new lambda.Version(scope, 'SetHttpSecurityHeadersVersion', {
-            lambda: defaultLambdaEdgeFunction(scope)
-        });
-    }
-
-    if (cloudFrontDistributionProps && cloudFrontDistributionProps.enableLogging && cloudFrontDistributionProps.logBucket) {
-        loggingBucket = cloudFrontDistributionProps.logBucket as s3.Bucket;
-    } else {
-        loggingBucket = createLoggingBucket(scope, 'CloudfrontLoggingBucket');
-    }
-
-    if (cloudFrontDistributionProps
-        && cloudFrontDistributionProps.defaultBehavior
-        && cloudFrontDistributionProps.defaultBehavior.originRequestPolicy) {
-        originRequestPolicy = cloudFrontDistributionProps.defaultBehavior.originRequestPolicy;
-    } else {
-        const originRequestPolicyProps: cloudfront.OriginRequestPolicyProps = {
-            headerBehavior: {
-                behavior: 'whitelist',
-                headers: [
-                    'Access-Control-Allow-Origin',
-                    'Access-Control-Request-Method',
-                    'Access-Control-Request-Header',
-                    'Origin'
-                ]
-            },
-            queryStringBehavior: {
-                behavior: 'all'
-            },
-            cookieBehavior: {
-                behavior: 'none'
-            },
-            comment: 'Policy for Constructs CloudFrontDistributionForMediaStore',
-            originRequestPolicyName: `${cdk.Aws.STACK_NAME}-${cdk.Aws.REGION}-CloudFrontDistributionForMediaStore`
-        };
-
-        originRequestPolicy = new cloudfront.OriginRequestPolicy(scope, 'CloudfrontOriginRequestPolicy', originRequestPolicyProps);
-    }
-
-    defaultprops = DefaultCloudFrontDisributionForMediaStoreProps(
-        mediaStoreContainer,
-        loggingBucket,
-        originRequestPolicy,
-        _httpSecurityHeaders,
-        cloudFrontDistributionProps?.customHeaders,
-        edgeLambdaVersion
-    );
-
-    let cfprops: cloudfront.DistributionProps;
-
-    if (cloudFrontDistributionProps) {
-        cfprops = overrideProps(defaultprops, cloudFrontDistributionProps);
-    } else {
-        cfprops = defaultprops;
-    }
-
-    // Create the CloudFront Distribution
-    const cfDistribution: cloudfront.Distribution = new cloudfront.Distribution(scope, 'CloudFrontDistribution', cfprops);
-    updateSecurityPolicy(cfDistribution);
-
-    return [cfDistribution, loggingBucket, originRequestPolicy, edgeLambdaVersion];
-}
-
-export function CloudFrontOriginAccessIdentity(scope: cdk.Construct, comment?: string) {
-    return new cloudfront.OriginAccessIdentity(scope, 'CloudFrontOriginAccessIdentity', {
-        comment: comment ? comment : `access-identity-${cdk.Aws.REGION}-${cdk.Aws.STACK_NAME}`
-    });
-=======
   };
   return [cfDistribution, edgeLambdaVersion, loggingBucket];
->>>>>>> d5f3d8e3
+}
+
+export function CloudFrontDistributionForMediaStore(scope: cdk.Construct,
+  mediaStoreContainer: mediastore.CfnContainer,
+  cloudFrontDistributionProps?: cloudfront.DistributionProps | any,
+  httpSecurityHeaders?: boolean): [cloudfront.Distribution,
+    s3.Bucket, cloudfront.OriginRequestPolicy, lambda.Version?] {
+
+  let defaultprops: cloudfront.DistributionProps;
+  let originRequestPolicy: cloudfront.OriginRequestPolicy;
+  let loggingBucket: s3.Bucket;
+  let edgeLambdaVersion: lambda.Version | undefined;
+  const _httpSecurityHeaders = (httpSecurityHeaders !== undefined && httpSecurityHeaders === false) ? false : true;
+
+  if (_httpSecurityHeaders) {
+    edgeLambdaVersion = new lambda.Version(scope, 'SetHttpSecurityHeadersVersion', {
+      lambda: defaultLambdaEdgeFunction(scope)
+    });
+  }
+
+  if (cloudFrontDistributionProps && cloudFrontDistributionProps.enableLogging && cloudFrontDistributionProps.logBucket) {
+    loggingBucket = cloudFrontDistributionProps.logBucket as s3.Bucket;
+  } else {
+    loggingBucket = createLoggingBucket(scope, 'CloudfrontLoggingBucket');
+  }
+
+  if (cloudFrontDistributionProps
+    && cloudFrontDistributionProps.defaultBehavior
+    && cloudFrontDistributionProps.defaultBehavior.originRequestPolicy) {
+    originRequestPolicy = cloudFrontDistributionProps.defaultBehavior.originRequestPolicy;
+  } else {
+    const originRequestPolicyProps: cloudfront.OriginRequestPolicyProps = {
+      headerBehavior: {
+        behavior: 'whitelist',
+        headers: [
+          'Access-Control-Allow-Origin',
+          'Access-Control-Request-Method',
+          'Access-Control-Request-Header',
+          'Origin'
+        ]
+      },
+      queryStringBehavior: {
+        behavior: 'all'
+      },
+      cookieBehavior: {
+        behavior: 'none'
+      },
+      comment: 'Policy for Constructs CloudFrontDistributionForMediaStore',
+      originRequestPolicyName: `${cdk.Aws.STACK_NAME}-${cdk.Aws.REGION}-CloudFrontDistributionForMediaStore`
+    };
+
+    originRequestPolicy = new cloudfront.OriginRequestPolicy(scope, 'CloudfrontOriginRequestPolicy', originRequestPolicyProps);
+  }
+
+  defaultprops = DefaultCloudFrontDisributionForMediaStoreProps(
+    mediaStoreContainer,
+    loggingBucket,
+    originRequestPolicy,
+    _httpSecurityHeaders,
+    cloudFrontDistributionProps?.customHeaders,
+    edgeLambdaVersion
+  );
+
+  let cfprops: cloudfront.DistributionProps;
+
+  if (cloudFrontDistributionProps) {
+    cfprops = overrideProps(defaultprops, cloudFrontDistributionProps);
+  } else {
+    cfprops = defaultprops;
+  }
+
+  // Create the CloudFront Distribution
+  const cfDistribution: cloudfront.Distribution = new cloudfront.Distribution(scope, 'CloudFrontDistribution', cfprops);
+  updateSecurityPolicy(cfDistribution);
+
+  return [cfDistribution, loggingBucket, originRequestPolicy, edgeLambdaVersion];
+}
+
+export function CloudFrontOriginAccessIdentity(scope: cdk.Construct, comment?: string) {
+  return new cloudfront.OriginAccessIdentity(scope, 'CloudFrontOriginAccessIdentity', {
+    comment: comment ? comment : `access-identity-${cdk.Aws.REGION}-${cdk.Aws.STACK_NAME}`
+  });
 }