/**
 *  Copyright Amazon.com, Inc. or its affiliates. All Rights Reserved.
 *
 *  Licensed under the Apache License, Version 2.0 (the "License"). You may not use this file except in compliance
 *  with the License. A copy of the License is located at
 *
 *      http://www.apache.org/licenses/LICENSE-2.0
 *
 *  or in the 'license' file accompanying this file. This file is distributed on an 'AS IS' BASIS, WITHOUT WARRANTIES
 *  OR CONDITIONS OF ANY KIND, express or implied. See the License for the specific language governing permissions
 *  and limitations under the License.
 */

/*
 *  The functions found here in the core library are for internal use and can be changed
 *  or removed outside of a major release. We recommend against calling them directly from client code.
 */

import * as cloudfront from 'aws-cdk-lib/aws-cloudfront';
import * as s3 from 'aws-cdk-lib/aws-s3';
import * as cdk from 'aws-cdk-lib';
import * as api from 'aws-cdk-lib/aws-apigateway';
import * as mediastore from 'aws-cdk-lib/aws-mediastore';
import {
  DefaultCloudFrontWebDistributionForS3Props,
  DefaultCloudFrontWebDistributionForApiGatewayProps,
  DefaultCloudFrontDistributionForMediaStoreProps
} from './cloudfront-distribution-defaults';
<<<<<<< HEAD
import { addCfnSuppressRules, consolidateProps, generatePhysicalName } from './utils';
import { createLoggingBucket } from './s3-bucket-helper';
=======
import { addCfnSuppressRules, consolidateProps } from './utils';
import { createCloudFrontLoggingBucket } from './s3-bucket-helper';
>>>>>>> 720dec50
import { DefaultS3Props } from './s3-bucket-defaults';
// Note: To ensure CDKv2 compatibility, keep the import statement for Construct separate
import { Construct } from 'constructs';
import { S3OacOrigin } from './s3-oac-origin';

// Override Cfn_Nag rule: Cloudfront TLS-1.2 rule (https://github.com/stelligent/cfn_nag/issues/384)
function updateSecurityPolicy(cfDistribution: cloudfront.Distribution) {
  addCfnSuppressRules(cfDistribution, [
    {
      id: 'W70',
      reason: `Since the distribution uses the CloudFront domain name, CloudFront automatically sets the security policy to TLSv1 regardless of the value of MinimumProtocolVersion`
    }
  ]);

  return cfDistribution;
}

// Cloudfront function to insert the HTTP Security Headers into the response coming from the origin servers
// and before it is sent to the client
function defaultCloudfrontFunction(scope: Construct): cloudfront.Function {
  // generate a stable unique id for the cloudfront function and use it
  // both for the function name and the logical id of the function so if
  // it is changed the function will be recreated.
  // see https://github.com/aws/aws-cdk/issues/15523
  const functionId = `SetHttpSecurityHeaders${scope.node.addr}`;

  return new cloudfront.Function(scope, "SetHttpSecurityHeaders", {
    functionName: functionId,
    code: cloudfront.FunctionCode.fromInline("function handler(event) { " +
      "var response = event.response; " +
      "var headers = response.headers; " +
      "headers['strict-transport-security'] = { value: 'max-age=63072000; includeSubdomains; preload'}; " +
      "headers['content-security-policy'] = { value: \"default-src 'none'; img-src 'self'; script-src 'self'; style-src 'self'; object-src 'none'\"}; " +
      "headers['x-content-type-options'] = { value: 'nosniff'}; headers['x-frame-options'] = {value: 'DENY'}; " +
      "headers['x-xss-protection'] = {value: '1; mode=block'}; " +
      "return response; }")
  });
}

export interface CloudFrontDistributionForApiGatewayResponse {
  readonly distribution: cloudfront.Distribution,
  readonly cloudfrontFunction?: cloudfront.Function,
  readonly loggingBucket?: s3.Bucket
}

/**
 * @internal This is an internal core function and should not be called directly by Solutions Constructs clients.
 */
export function CloudFrontDistributionForApiGateway(scope: Construct,
  apiEndPoint: api.RestApi,
  cloudFrontDistributionProps?: cloudfront.DistributionProps | any,
  httpSecurityHeaders: boolean = true,
  cloudFrontLoggingBucketProps?: s3.BucketProps,
  responseHeadersPolicyProps?: cloudfront.ResponseHeadersPolicyProps
): CloudFrontDistributionForApiGatewayResponse {

  const cloudfrontFunction = getCloudfrontFunction(httpSecurityHeaders, scope);

  const loggingBucket = getLoggingBucket(cloudFrontDistributionProps, scope, cloudFrontLoggingBucketProps);

  const defaultprops = DefaultCloudFrontWebDistributionForApiGatewayProps(apiEndPoint,
    loggingBucket,
    httpSecurityHeaders,
    cloudfrontFunction,
    responseHeadersPolicyProps ? new cloudfront.ResponseHeadersPolicy(scope, 'ResponseHeadersPolicy', responseHeadersPolicyProps) : undefined
  );

  const cfprops = consolidateProps(defaultprops, cloudFrontDistributionProps);
  // Create the Cloudfront Distribution
  const cfDistribution = new cloudfront.Distribution(scope, 'CloudFrontDistribution', cfprops);
  updateSecurityPolicy(cfDistribution);

  return { distribution: cfDistribution, cloudfrontFunction, loggingBucket};
}

export interface CloudFrontDistributionForS3Response {
  readonly distribution: cloudfront.Distribution,
  readonly loggingBucket?: s3.Bucket,
  readonly cloudfrontFunction?: cloudfront.Function,
  readonly originAccessControl?: cloudfront.CfnOriginAccessControl,
}

/**
 * @internal This is an internal core function and should not be called directly by Solutions Constructs clients.
 */
export function CloudFrontDistributionForS3(
  scope: Construct,
  sourceBucket: s3.IBucket,
  cloudFrontDistributionProps?: cloudfront.DistributionProps | any,
  httpSecurityHeaders: boolean = true,
  cloudFrontLoggingBucketProps?: s3.BucketProps,
  responseHeadersPolicyProps?: cloudfront.ResponseHeadersPolicyProps
): CloudFrontDistributionForS3Response {
  const cloudfrontFunction = getCloudfrontFunction(httpSecurityHeaders, scope);

  const loggingBucket = getLoggingBucket(cloudFrontDistributionProps, scope, cloudFrontLoggingBucketProps);

  const originAccessControl = new cloudfront.CfnOriginAccessControl(scope, 'CloudFrontOac', {
    originAccessControlConfig: {
      name: `${generatePhysicalName('', ['cloudfront-origin-access-control'], 16)}`,
      originAccessControlOriginType: 's3',
      signingBehavior: 'always',
      signingProtocol: 'sigv4'
    }
  });

  const origin = new S3OacOrigin(sourceBucket, originAccessControl);

  const defaultprops = DefaultCloudFrontWebDistributionForS3Props(origin,
    loggingBucket,
    httpSecurityHeaders,
    cloudfrontFunction,
    responseHeadersPolicyProps ?  new cloudfront.ResponseHeadersPolicy(scope, 'ResponseHeadersPolicy', responseHeadersPolicyProps) : undefined
  );

  const cfprops = consolidateProps(defaultprops, cloudFrontDistributionProps);
  // Create the Cloudfront Distribution
  const cfDistribution = new cloudfront.Distribution(scope, 'CloudFrontDistribution', cfprops);
  updateSecurityPolicy(cfDistribution);

  // Extract the CfnBucketPolicy from the sourceBucket
  const bucketPolicy = sourceBucket.policy as s3.BucketPolicy;
  // the lack of a bucketPolicy means the bucket was imported from outside the stack so the lack of cfn_nag suppression is not an issue
  if (bucketPolicy) {
    addCfnSuppressRules(bucketPolicy, [
      {
        id: 'F16',
        reason: `Public website bucket policy requires a wildcard principal`
      }
    ]);
  }
  return { distribution: cfDistribution, cloudfrontFunction, loggingBucket, originAccessControl};
}

export interface CloudFrontDistributionForMediaStoreResponse {
  readonly distribution: cloudfront.Distribution,
  readonly loggingBucket?: s3.Bucket,
  readonly requestPolicy: cloudfront.OriginRequestPolicy,
  readonly cloudfrontFunction?: cloudfront.Function
}

/**
 * @internal This is an internal core function and should not be called directly by Solutions Constructs clients.
 */
export function CloudFrontDistributionForMediaStore(scope: Construct,
  mediaStoreContainer: mediastore.CfnContainer,
  cloudFrontDistributionProps?: cloudfront.DistributionProps | any,
  httpSecurityHeaders: boolean = true,
  cloudFrontLoggingBucketProps?: s3.BucketProps,
  responseHeadersPolicyProps?: cloudfront.ResponseHeadersPolicyProps
): CloudFrontDistributionForMediaStoreResponse {

  let originRequestPolicy: cloudfront.OriginRequestPolicy;

  const loggingBucket = getLoggingBucket(cloudFrontDistributionProps, scope, cloudFrontLoggingBucketProps);

  if (cloudFrontDistributionProps
    && cloudFrontDistributionProps.defaultBehavior
    && cloudFrontDistributionProps.defaultBehavior.originRequestPolicy) {
    originRequestPolicy = cloudFrontDistributionProps.defaultBehavior.originRequestPolicy;
  } else {
    const originRequestPolicyProps: cloudfront.OriginRequestPolicyProps = {
      headerBehavior: {
        behavior: 'whitelist',
        headers: [
          'Access-Control-Allow-Origin',
          'Access-Control-Request-Method',
          'Access-Control-Request-Header',
          'Origin'
        ]
      },
      queryStringBehavior: {
        behavior: 'all'
      },
      cookieBehavior: {
        behavior: 'none'
      },
      comment: 'Policy for Constructs CloudFrontDistributionForMediaStore',
      originRequestPolicyName: `${cdk.Aws.STACK_NAME}-${cdk.Aws.REGION}-CloudFrontDistributionForMediaStore`
    };

    originRequestPolicy = new cloudfront.OriginRequestPolicy(scope, 'CloudfrontOriginRequestPolicy', originRequestPolicyProps);
  }

  const cloudfrontFunction = getCloudfrontFunction(httpSecurityHeaders, scope);

  const defaultprops = DefaultCloudFrontDistributionForMediaStoreProps(
    mediaStoreContainer,
    loggingBucket,
    originRequestPolicy,
    httpSecurityHeaders,
    cloudFrontDistributionProps?.customHeaders,
    cloudfrontFunction,
    responseHeadersPolicyProps ? new cloudfront.ResponseHeadersPolicy(scope, 'ResponseHeadersPolicy', responseHeadersPolicyProps) : undefined
  );

  let cfprops: cloudfront.DistributionProps;

  cfprops = consolidateProps(defaultprops, cloudFrontDistributionProps);

  // Create the CloudFront Distribution
  const cfDistribution = new cloudfront.Distribution(scope, 'CloudFrontDistribution', cfprops);
  updateSecurityPolicy(cfDistribution);

  return { distribution: cfDistribution, loggingBucket, requestPolicy: originRequestPolicy, cloudfrontFunction };
}

/**
 * @internal This is an internal core function and should not be called directly by Solutions Constructs clients.
 */
export function CloudFrontOriginAccessIdentity(scope: Construct, comment?: string) {
  return new cloudfront.OriginAccessIdentity(scope, 'CloudFrontOriginAccessIdentity', {
    comment: comment ? comment : `access-identity-${cdk.Aws.REGION}-${cdk.Aws.STACK_NAME}`
  });
}

function getLoggingBucket(
  cloudFrontDistributionProps: cloudfront.DistributionProps | any, scope: Construct,
  cloudFrontLoggingBucketProps?: s3.BucketProps
): s3.Bucket | undefined {
  const isLoggingDisabled = cloudFrontDistributionProps?.enableLogging === false;
  const userSuppliedLogBucket = cloudFrontDistributionProps?.logBucket;

  if (userSuppliedLogBucket && cloudFrontLoggingBucketProps) {
    throw Error('Either cloudFrontDistributionProps.logBucket or cloudFrontLoggingBucketProps can be set.');
  }

  let bucketResult: s3.Bucket | undefined;
  if (isLoggingDisabled) {
    bucketResult = undefined;
  } else if (userSuppliedLogBucket) {
    bucketResult = userSuppliedLogBucket;
  } else {
    bucketResult = createCloudFrontLoggingBucket(
      scope,
      'CloudfrontLoggingBucket',
      consolidateProps(DefaultS3Props(), cloudFrontLoggingBucketProps, { objectOwnership: s3.ObjectOwnership.OBJECT_WRITER }));

    const loggingBucketResource = bucketResult.node.findChild('Resource') as s3.CfnBucket;
    loggingBucketResource.addPropertyOverride('AccessControl', 'LogDeliveryWrite');
  }
  return bucketResult;
}

function getCloudfrontFunction(httpSecurityHeaders: boolean, scope: Construct) {
  return httpSecurityHeaders ? defaultCloudfrontFunction(scope) : undefined;
}

export interface CloudFrontProps {
  readonly insertHttpSecurityHeaders?: boolean;
  readonly responseHeadersPolicyProps?: cloudfront.ResponseHeadersPolicyProps;
}

export function CheckCloudFrontProps(propsObject: CloudFrontProps | any) {
  let errorMessages = '';
  let errorFound = false;

  if (propsObject.insertHttpSecurityHeaders !== false && propsObject.responseHeadersPolicyProps?.securityHeadersBehavior) {
    errorMessages += 'responseHeadersPolicyProps.securityHeadersBehavior can only be passed if httpSecurityHeaders is set to `false`.';
    errorFound = true;
  }

  if (errorFound) {
    throw new Error(errorMessages);
  }
}<|MERGE_RESOLUTION|>--- conflicted
+++ resolved
@@ -26,13 +26,8 @@
   DefaultCloudFrontWebDistributionForApiGatewayProps,
   DefaultCloudFrontDistributionForMediaStoreProps
 } from './cloudfront-distribution-defaults';
-<<<<<<< HEAD
 import { addCfnSuppressRules, consolidateProps, generatePhysicalName } from './utils';
-import { createLoggingBucket } from './s3-bucket-helper';
-=======
-import { addCfnSuppressRules, consolidateProps } from './utils';
 import { createCloudFrontLoggingBucket } from './s3-bucket-helper';
->>>>>>> 720dec50
 import { DefaultS3Props } from './s3-bucket-defaults';
 // Note: To ensure CDKv2 compatibility, keep the import statement for Construct separate
 import { Construct } from 'constructs';
