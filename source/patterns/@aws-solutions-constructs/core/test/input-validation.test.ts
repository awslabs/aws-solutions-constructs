/**
 *  Copyright 2021 Amazon.com, Inc. or its affiliates. All Rights Reserved.
 *
 *  Licensed under the Apache License, Version 2.0 (the "License"). You may not use this file except in compliance
 *  with the License. A copy of the License is located at
 *
 *      http://www.apache.org/licenses/LICENSE-2.0
 *
 *  or in the 'license' file accompanying this file. This file is distributed on an 'AS IS' BASIS, WITHOUT WARRANTIES
 *  OR CONDITIONS OF ANY KIND, express or implied. See the License for the specific language governing permissions
 *  and limitations under the License.
 */

// Imports
import * as dynamodb from '@aws-cdk/aws-dynamodb';
import * as glue from '@aws-cdk/aws-glue';
import * as iam from '@aws-cdk/aws-iam';
import * as kinesis from '@aws-cdk/aws-kinesis';
import * as lambda from '@aws-cdk/aws-lambda';
import * as mediastore from '@aws-cdk/aws-mediastore';
import * as s3 from '@aws-cdk/aws-s3';
import * as sns from '@aws-cdk/aws-sns';
import * as sqs from '@aws-cdk/aws-sqs';
import { Stack } from '@aws-cdk/core';
import * as defaults from '../';
import { MediaStoreContainerProps } from '../lib/mediastore-defaults';
import { BuildSagemakerEndpoint } from '../lib/sagemaker-helper';
import { CreateScrapBucket } from './test-helper';

test('Test with valid props', () => {
  const props: defaults.VerifiedProps = {
  };

  defaults.CheckProps(props);
});

test('Test fail DynamoDB table check', () => {
  const stack = new Stack();

  const props: defaults.VerifiedProps = {
    existingTableObj: new dynamodb.Table(stack, 'placeholder', defaults.DefaultTableProps),
    dynamoTableProps: defaults.DefaultTableProps,
  };

  const app = () => {
    defaults.CheckProps(props);
  };

  // Assertion
  expect(app).toThrowError('Error - Either provide existingTableObj or dynamoTableProps, but not both.\n');
});

test("Test fail Lambda function check", () => {
  const stack = new Stack();

  const props: defaults.VerifiedProps = {
    lambdaFunctionProps: {
      code: lambda.Code.fromAsset(`${__dirname}/lambda`),
      runtime: lambda.Runtime.NODEJS_14_X,
      handler: "index.handler",
    },
    existingLambdaObj: new lambda.Function(stack, "placeholder", {
      code: lambda.Code.fromAsset(`${__dirname}/lambda`),
      runtime: lambda.Runtime.NODEJS_14_X,
      handler: "index.handler",
    }),
  };

  const app = () => {
    defaults.CheckProps(props);
  };

  // Assertion
  expect(app).toThrowError(
    "Error - Either provide lambdaFunctionProps or existingLambdaObj, but not both.\n"
  );
});

test("Test fail SQS Queue check", () => {
  const stack = new Stack();

  const props: defaults.VerifiedProps = {
    queueProps: {},
    existingQueueObj: new sqs.Queue(stack, 'placeholder', {}),
  };

  const app = () => {
    defaults.CheckProps(props);
  };

  // Assertion
  expect(app).toThrowError('Error - Either provide queueProps or existingQueueObj, but not both.\n');
});

test('Test fail Dead Letter Queue check', () => {

  const props: defaults.VerifiedProps = {
    deployDeadLetterQueue: false,
    deadLetterQueueProps: {},
  };

  const app = () => {
    defaults.CheckProps(props);
  };

  // Assertion
  expect(app).toThrowError('Error - If deployDeadLetterQueue is false then deadLetterQueueProps cannot be specified.\n');
});

test('Test fail Dead Letter Queue check with queueProps fifo set to true and undefined deadLetterQueueProps', () => {

  const props: defaults.VerifiedProps = {
    queueProps: {fifo: true},
    deadLetterQueueProps: {},
  };

  const app = () => {
    defaults.CheckProps(props);
  };

  // Assertion
  expect(app).toThrowError('Error - If you specify a fifo: true in either queueProps or deadLetterQueueProps, you must also set fifo: true in the other props object. \
    Fifo must match for the Queue and the Dead Letter Queue.\n');
});

test('Test fail Dead Letter Queue check with queueProps fifo set to true and deadLetterQueueProps fifo set to false', () => {

  const props: defaults.VerifiedProps = {
    queueProps: {fifo: true},
    deadLetterQueueProps: {fifo: false},
  };

  const app = () => {
    defaults.CheckProps(props);
  };

  // Assertion
  expect(app).toThrowError('Error - If you specify a fifo: true in either queueProps or deadLetterQueueProps, you must also set fifo: true in the other props object. \
    Fifo must match for the Queue and the Dead Letter Queue.\n');
});

test('Test fail Dead Letter Queue check with queueProps fifo set to false and deadLetterQueueProps fifo set to true', () => {

  const props: defaults.VerifiedProps = {
    deadLetterQueueProps: {fifo: true},
    queueProps: {fifo: false},
  };

  const app = () => {
    defaults.CheckProps(props);
  };

  // Assertion
  expect(app).toThrowError('Error - If you specify a fifo: true in either queueProps or deadLetterQueueProps, you must also set fifo: true in the other props object. \
    Fifo must match for the Queue and the Dead Letter Queue.\n');
});

test('Test fail Dead Letter Queue check with deadLetterQueueProps fifo set to true', () => {

  const props: defaults.VerifiedProps = {
    deadLetterQueueProps: {fifo: true},
  };

  const app = () => {
    defaults.CheckProps(props);
  };

  expect(app).toThrowError('Error - If you specify a fifo: true in either queueProps or deadLetterQueueProps, you must also set fifo: true in the other props object. \
    Fifo must match for the Queue and the Dead Letter Queue.\n');
});

test('Test fail Dead Letter Queue check with queueProps fifo set to false', () => {

  const props: defaults.VerifiedProps = {
    queueProps: {fifo: false},
  };

  const app = () => {
    defaults.CheckProps(props);
  };

  expect(app).toThrowError('Error - If you specify a fifo: true in either queueProps or deadLetterQueueProps, you must also set fifo: true in the other props object. \
    Fifo must match for the Queue and the Dead Letter Queue.\n');
});

test("Test fail MediaStore container check", () => {
  const stack = new Stack();

  const mediaStoreContainer = new mediastore.CfnContainer(
    stack,
    "placeholder",
    MediaStoreContainerProps()
  );

  const props: defaults.VerifiedProps = {
    mediaStoreContainerProps: MediaStoreContainerProps(),
    existingMediaStoreContainerObj: mediaStoreContainer,
  };

  const app = () => {
    defaults.CheckProps(props);
  };

  // Assertion
  expect(app).toThrowError(
    "Error - Either provide mediaStoreContainerProps or existingMediaStoreContainerObj, but not both.\n"
  );
});

test('Test fail Kinesis stream check', () => {
  const stack = new Stack();

  const stream = new kinesis.Stream(stack, 'placeholder', {

  });

  const props: defaults.VerifiedProps = {
    existingStreamObj: stream,
    kinesisStreamProps: {}
  };

  const app = () => {
    defaults.CheckProps(props);
  };

  // Assertion
  expect(app).toThrowError('Error - Either provide existingStreamObj or kinesisStreamProps, but not both.\n');
});

test('Test fail S3 check', () => {
  const stack = new Stack();

  const props: defaults.VerifiedProps = {
    existingBucketObj: CreateScrapBucket(stack, { }),
    bucketProps: {},
  };

  const app = () => {
    defaults.CheckProps(props);
  };

  // Assertion
  expect(app).toThrowError('Error - Either provide bucketProps or existingBucketObj, but not both.\n');
});

test('Test fail SNS topic check', () => {
  const stack = new Stack();

  const props: defaults.VerifiedProps = {
    topicProps: {},
    existingTopicObj: new sns.Topic(stack, 'placeholder', {})
  };

  const app = () => {
    defaults.CheckProps(props);
  };

  // Assertion
  expect(app).toThrowError('Error - Either provide topicProps or existingTopicObj, but not both.\n');
});

test('Test fail SNS topic check with bad topic attribute name', () => {
  const stack = new Stack();

  const props: defaults.VerifiedProps = {
    topicProps: {},
    existingTopicObj: new sns.Topic(stack, 'placeholder', {})
  };

  const app = () => {
    defaults.CheckProps(props);
  };

  // Assertion
  expect(app).toThrowError('Error - Either provide topicProps or existingTopicObj, but not both.\n');
});

test('Test fail Glue job check', () => {
  const stack = new Stack();

  const _jobRole = new iam.Role(stack, 'CustomETLJobRole', {
    assumedBy: new iam.ServicePrincipal('glue.amazonaws.com')
  });

  const jobProps: glue.CfnJobProps = defaults.DefaultGlueJobProps(_jobRole, {
    command: {
      name: 'glueetl',
      pythonVersion: '3',
      scriptLocation: new s3.Bucket(stack, 'ScriptBucket').bucketArn,
    },
    role: new iam.Role(stack, 'JobRole', {
      assumedBy: new iam.ServicePrincipal('glue.amazonaws.com')
    }).roleArn}, 'testETLJob', {});

  const job = new glue.CfnJob(stack, 'placeholder', jobProps);

  const props: defaults.VerifiedProps = {
    glueJobProps: jobProps,
    existingGlueJob: job
  };

  const app = () => {
    defaults.CheckProps(props);
  };

  // Assertion
  expect(app).toThrowError('Error - Either provide glueJobProps or existingGlueJob, but not both.\n');
});

test('Test fail SageMaker endpoint check', () => {
  const stack = new Stack();

  // Build Sagemaker Inference Endpoint
  const modelProps = {
    primaryContainer: {
      image: "<AccountId>.dkr.ecr.<region>.amazonaws.com/linear-learner:latest",
      modelDataUrl: "s3://<bucket-name>/<prefix>/model.tar.gz",
    },
  };

  const [endpoint] = BuildSagemakerEndpoint(stack, { modelProps });

  const props: defaults.VerifiedProps = {
    existingSagemakerEndpointObj: endpoint,
    endpointProps: {
      endpointConfigName: 'placeholder'
    }
  };

  const app = () => {
    defaults.CheckProps(props);
  };

  // Assertion
  expect(app).toThrowError('Error - Either provide endpointProps or existingSagemakerEndpointObj, but not both.\n');
});

test('Test fail Secret check', () => {
  const stack = new Stack();

  const props: defaults.VerifiedProps = {
    secretProps: {},
    existingSecretObj: defaults.buildSecretsManagerSecret(stack, 'secret', {}),
  };

  const app = () => {
    defaults.CheckProps(props);
  };

  // Assertion
  expect(app).toThrowError('Error - Either provide secretProps or existingSecretObj, but not both.\n');
});

test('Test fail encryption key check', () => {
  const stack = new Stack();

  const key =  defaults.buildEncryptionKey(stack, {
    enableKeyRotation: false
  });

  const props: defaults.VerifiedProps = {
    encryptionKey: key,
    encryptionKeyProps: {},
  };

  const app = () => {
    defaults.CheckProps(props);
  };

  // Assertion
  expect(app).toThrowError('Error - Either provide encryptionKey or encryptionKeyProps, but not both.\n');
});

test('Test fail Vpc check with deployVpc', () => {
  const stack = new Stack();

  const props: defaults.VerifiedProps = {
    deployVpc: true,
    existingVpc:   defaults.buildVpc(stack, {
      defaultVpcProps: defaults.DefaultPublicPrivateVpcProps(),
    }),
  };

  const app = () => {
    defaults.CheckProps(props);
  };

  // Assertion
  expect(app).toThrowError('Error - Either provide an existingVpc or some combination of deployVpc and vpcProps, but not both.\n');
});

test('Test fail Vpc check with vpcProps', () => {
  const stack = new Stack();

  const props: defaults.VerifiedProps = {
    vpcProps: defaults.DefaultPublicPrivateVpcProps(),
    existingVpc:   defaults.buildVpc(stack, {
      defaultVpcProps: defaults.DefaultPublicPrivateVpcProps(),
    }),
  };

  const app = () => {
    defaults.CheckProps(props);
  };

  // Assertion
  expect(app).toThrowError('Error - Either provide an existingVpc or some combination of deployVpc and vpcProps, but not both.\n');
});

test('Test fail multiple failures message', () => {
  const stack = new Stack();

  const props: defaults.VerifiedProps = {
    secretProps: {},
    existingSecretObj: defaults.buildSecretsManagerSecret(stack, 'secret', {}),
    topicProps: {},
    existingTopicObj: new sns.Topic(stack, 'placeholder', {})
  };

  const app = () => {
    defaults.CheckProps(props);
  };

  // Assertion
  expect(app).toThrowError(
    'Error - Either provide topicProps or existingTopicObj, but not both.\n' +
    'Error - Either provide secretProps or existingSecretObj, but not both.\n'
  );
});

<<<<<<< HEAD
test('Test fail Log Bucket check', () => {
=======
test('Test fail existing log bucket and log bucket prop check', () => {
>>>>>>> 6fab3e50
  const stack = new Stack();

  const props: defaults.VerifiedProps = {
    existingLoggingBucketObj: new s3.Bucket(stack, 'logging-bucket'),
    loggingBucketProps: {
      autoDeleteObjects: true
    }
  };

  const app = () => {
    defaults.CheckProps(props);
  };

  // Assertion
  expect(app).toThrowError('Error - Either provide existingLoggingBucketObj or loggingBucketProps, but not both.\n');
<<<<<<< HEAD
=======
});

test('Test fail false logS3Accesslogs and loggingBucketProps check', () => {
  const stack = new Stack();

  const props: defaults.VerifiedProps = {
    existingLoggingBucketObj: new s3.Bucket(stack, 'logging-bucket'),
    logS3AccessLogs: false
  };

  const app = () => {
    defaults.CheckProps(props);
  };

  // Assertion
  expect(app).toThrowError('Error - If logS3AccessLogs is false, supplying loggingBucketProps or existingLoggingBucketObj is invalid.\n');
});

test('Test fail existingBucketObj and loggingBucketProps check', () => {
  const stack = new Stack();

  const props: defaults.VerifiedProps = {
    existingBucketObj: new s3.Bucket(stack, 'temp-bucket'),
    loggingBucketProps: {
      autoDeleteObjects: true
    }
  };

  const app = () => {
    defaults.CheckProps(props);
  };

  // Assertion
  expect(app).toThrowError('Error - If existingBucketObj is provided, supplying loggingBucketProps or logS3AccessLogs is an error.\n');
});

test('Test fail false logAlbAccessLogs and albLoggingBucketProps check', () => {
  const props: defaults.VerifiedProps = {
    logAlbAccessLogs: false,
    albLoggingBucketProps: {
      autoDeleteObjects: true
    }
  };

  const app = () => {
    defaults.CheckProps(props);
  };

  // Assertion
  expect(app).toThrowError('Error - If logAlbAccessLogs is false, supplying albLoggingBucketProps is invalid.\n');
>>>>>>> 6fab3e50
});<|MERGE_RESOLUTION|>--- conflicted
+++ resolved
@@ -428,11 +428,7 @@
   );
 });
 
-<<<<<<< HEAD
-test('Test fail Log Bucket check', () => {
-=======
 test('Test fail existing log bucket and log bucket prop check', () => {
->>>>>>> 6fab3e50
   const stack = new Stack();
 
   const props: defaults.VerifiedProps = {
@@ -448,8 +444,6 @@
 
   // Assertion
   expect(app).toThrowError('Error - Either provide existingLoggingBucketObj or loggingBucketProps, but not both.\n');
-<<<<<<< HEAD
-=======
 });
 
 test('Test fail false logS3Accesslogs and loggingBucketProps check', () => {
@@ -500,5 +494,4 @@
 
   // Assertion
   expect(app).toThrowError('Error - If logAlbAccessLogs is false, supplying albLoggingBucketProps is invalid.\n');
->>>>>>> 6fab3e50
 });