--- conflicted
+++ resolved
@@ -54,7 +54,7 @@
       "Type": "AWS::KMS::Key",
       "UpdateReplacePolicy": "Retain",
     },
-    "ReplaceEndpointDefaultSecurityGroupCF0CCAF1": Object {
+    "ReplaceEndpointDefaultSecurityGroupsecuritygroupB97DD1AF": Object {
       "Metadata": Object {
         "cfn_nag": Object {
           "rules_to_suppress": Array [
@@ -70,7 +70,7 @@
         },
       },
       "Properties": Object {
-        "GroupDescription": "Default/ReplaceEndpointDefaultSecurityGroup",
+        "GroupDescription": "Default/ReplaceEndpointDefaultSecurityGroup-security-group",
         "SecurityGroupEgress": Array [
           Object {
             "CidrIp": "0.0.0.0/0",
@@ -558,15 +558,8 @@
         },
         "Tags": Array [
           Object {
-<<<<<<< HEAD
             "Key": "Name",
             "Value": "Default/Vpc",
-=======
-            "Fn::GetAtt": Array [
-              "SecurityGroupsecuritygroup00653C55",
-              "GroupId",
-            ],
->>>>>>> 3fd15e98
           },
         ],
       },
@@ -612,33 +605,19 @@
       },
       "Type": "AWS::IAM::Policy",
     },
-<<<<<<< HEAD
     "VpcFlowLogLogGroup7B5C56B9": Object {
       "DeletionPolicy": "Retain",
-=======
-    "SecurityGroupsecuritygroup00653C55": Object {
->>>>>>> 3fd15e98
       "Metadata": Object {
         "cfn_nag": Object {
           "rules_to_suppress": Array [
             Object {
-<<<<<<< HEAD
               "id": "W84",
               "reason": "By default CloudWatchLogs LogGroups data is encrypted using the CloudWatch server-side encryption keys (AWS Managed Keys)",
-=======
-              "id": "W5",
-              "reason": "Egress of 0.0.0.0/0 is default and generally considered OK",
-            },
-            Object {
-              "id": "W40",
-              "reason": "Egress IPProtocol of -1 is default and generally considered OK",
->>>>>>> 3fd15e98
-            },
-          ],
-        },
-      },
-      "Properties": Object {
-<<<<<<< HEAD
+            },
+          ],
+        },
+      },
+      "Properties": Object {
         "RetentionInDays": 731,
       },
       "Type": "AWS::Logs::LogGroup",
@@ -647,10 +626,6 @@
     "VpcS3A5408339": Object {
       "Properties": Object {
         "RouteTableIds": Array [
-=======
-        "GroupDescription": "Default/SecurityGroup-security-group",
-        "SecurityGroupEgress": Array [
->>>>>>> 3fd15e98
           Object {
             "Ref": "VpcisolatedSubnet1RouteTableE442650B",
           },
@@ -683,7 +658,7 @@
         "SecurityGroupIds": Array [
           Object {
             "Fn::GetAtt": Array [
-              "ReplaceEndpointDefaultSecurityGroupCF0CCAF1",
+              "ReplaceEndpointDefaultSecurityGroupsecuritygroupB97DD1AF",
               "GroupId",
             ],
           },
@@ -1711,7 +1686,7 @@
         "SecurityGroupIds": Array [
           Object {
             "Fn::GetAtt": Array [
-              "SecurityGroupDD263621",
+              "SecurityGroupsecuritygroup00653C55",
               "GroupId",
             ],
           },
@@ -1958,19 +1933,23 @@
       },
       "Type": "AWS::IAM::Policy",
     },
-    "SecurityGroupDD263621": Object {
+    "SecurityGroupsecuritygroup00653C55": Object {
       "Metadata": Object {
         "cfn_nag": Object {
           "rules_to_suppress": Array [
             Object {
               "id": "W5",
-              "reason": "Allow notebook users to access the Internet from the notebook",
-            },
-          ],
-        },
-      },
-      "Properties": Object {
-        "GroupDescription": "Default/SecurityGroup",
+              "reason": "Egress of 0.0.0.0/0 is default and generally considered OK",
+            },
+            Object {
+              "id": "W40",
+              "reason": "Egress IPProtocol of -1 is default and generally considered OK",
+            },
+          ],
+        },
+      },
+      "Properties": Object {
+        "GroupDescription": "Default/SecurityGroup-security-group",
         "SecurityGroupEgress": Array [
           Object {
             "CidrIp": "0.0.0.0/0",
@@ -2571,7 +2550,7 @@
         "SecurityGroupIds": Array [
           Object {
             "Fn::GetAtt": Array [
-              "SecurityGroupDD263621",
+              "SecurityGroupsecuritygroup00653C55",
               "GroupId",
             ],
           },
@@ -2818,19 +2797,23 @@
       },
       "Type": "AWS::IAM::Policy",
     },
-    "SecurityGroupDD263621": Object {
+    "SecurityGroupsecuritygroup00653C55": Object {
       "Metadata": Object {
         "cfn_nag": Object {
           "rules_to_suppress": Array [
             Object {
               "id": "W5",
-              "reason": "Allow notebook users to access the Internet from the notebook",
-            },
-          ],
-        },
-      },
-      "Properties": Object {
-        "GroupDescription": "Default/SecurityGroup",
+              "reason": "Egress of 0.0.0.0/0 is default and generally considered OK",
+            },
+            Object {
+              "id": "W40",
+              "reason": "Egress IPProtocol of -1 is default and generally considered OK",
+            },
+          ],
+        },
+      },
+      "Properties": Object {
+        "GroupDescription": "Default/SecurityGroup-security-group",
         "SecurityGroupEgress": Array [
           Object {
             "CidrIp": "0.0.0.0/0",
@@ -3415,7 +3398,7 @@
       "Type": "AWS::KMS::Key",
       "UpdateReplacePolicy": "Retain",
     },
-    "ReplaceEndpointDefaultSecurityGroupCF0CCAF1": Object {
+    "ReplaceEndpointDefaultSecurityGroupsecuritygroupB97DD1AF": Object {
       "Metadata": Object {
         "cfn_nag": Object {
           "rules_to_suppress": Array [
@@ -3431,7 +3414,7 @@
         },
       },
       "Properties": Object {
-        "GroupDescription": "Default/ReplaceEndpointDefaultSecurityGroup",
+        "GroupDescription": "Default/ReplaceEndpointDefaultSecurityGroup-security-group",
         "SecurityGroupEgress": Array [
           Object {
             "CidrIp": "0.0.0.0/0",
@@ -4017,7 +4000,7 @@
         "SecurityGroupIds": Array [
           Object {
             "Fn::GetAtt": Array [
-              "ReplaceEndpointDefaultSecurityGroupCF0CCAF1",
+              "ReplaceEndpointDefaultSecurityGroupsecuritygroupB97DD1AF",
               "GroupId",
             ],
           },
