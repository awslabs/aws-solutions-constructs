--- conflicted
+++ resolved
@@ -11,11 +11,6 @@
  *  and limitations under the License.
  */
 
-<<<<<<< HEAD
-import {  ResourcePart } from "@aws-cdk/assert";
-=======
-import { SynthUtils } from "@aws-cdk/assert";
->>>>>>> c4c20e46
 import { Stack } from "@aws-cdk/core";
 import * as ec2 from "@aws-cdk/aws-ec2";
 import * as lambda from "@aws-cdk/aws-lambda";
