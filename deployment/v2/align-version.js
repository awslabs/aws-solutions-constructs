--- conflicted
+++ resolved
@@ -35,13 +35,9 @@
     if (name.startsWith('@aws-solutions-constructs')) {
       newdependencies[name] = version.replace(nullVersionMarker, targetSolutionsConstructsVersion);
     }
-<<<<<<< HEAD
+
     else if (name.startsWith('aws-cdk-lib') || name === '@aws-cdk/integ-tests-alpha') {
       newdependencies[name] = version.replace(nullVersionMarker, awsCdkLibVersion);
-=======
-    else if (name.startsWith('aws-cdk-lib')) {
-      newdependencies[name] = version.replace(nullVersionMarker, orBetter+awsCdkLibVersion);
->>>>>>> 5d5e0144
     }
     else {
       newdependencies[name] = version;
